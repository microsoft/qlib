# There are some issues (in the downloading data phase) on MacOS when running with other tests. So we split it into an individual config.
name: Test MacOS

on:
  push:
    branches: [ main ]
  pull_request:
    branches: [ main ]

jobs:
  build:

    runs-on: ${{ matrix.os }}
    strategy:
      matrix:
        os: [macos-11, macos-latest]
        # not supporting 3.6 due to annotations is not supported https://stackoverflow.com/a/52890129
        python-version: [3.7, 3.8]

    steps:
    - uses: actions/checkout@v2

    - name: Set up Python ${{ matrix.python-version }}
      uses: actions/setup-python@v2
      with:
        python-version: ${{ matrix.python-version }}

    - name: Lint with Black
      run: |
        cd ..
        python -m pip install pip --upgrade
        python -m pip install wheel --upgrade
        python -m pip install black
        python -m black qlib -l 120 --check --diff
    # Test Qlib installed with pip

    - name: Check Qlib with flake8
<<<<<<< HEAD
        run: |
          pip install --upgrade pip
          pip install flake8
          cd ..
          flake8 --ignore=E501,F541,E266,E402,W503,E731,E203 --per-file-ignores="__init__.py:F401,F403" qlib
=======
      run: |
        pip install --upgrade pip
        pip install flake8
        flake8 --ignore=E501,F541,E266,E402,W503,E731,E203 qlib
>>>>>>> 2de99032

    - name: Install Qlib with pip
      run: |
          python -m pip install numpy==1.19.5
          python -m pip install pyqlib --ignore-installed ruamel.yaml numpy
    - name: Make html with sphnix
      run: |
        pip install -U sphinx
        pip install sphinx_rtd_theme readthedocs_sphinx_ext
        pip install --exists-action=w --no-cache-dir -r docs/requirements.txt 
        cd docs 
        sphinx-build -b html . build
        cd ..
    - name: Install Lightgbm for MacOS
      run: |
        /bin/bash -c "$(curl -fsSL https://raw.githubusercontent.com/Microsoft/qlib/main/.github/brew_install.sh)"
        HOMEBREW_NO_AUTO_UPDATE=1 brew install lightgbm
        # FIX MacOS error: Segmentation fault
        # reference: https://github.com/microsoft/LightGBM/issues/4229
        wget https://raw.githubusercontent.com/Homebrew/homebrew-core/fb8323f2b170bd4ae97e1bac9bf3e2983af3fdb0/Formula/libomp.rb
        brew unlink libomp
        brew install libomp.rb
    - name: Test data downloads
      run: |
        python scripts/get_data.py qlib_data --name qlib_data_simple --target_dir ~/.qlib/qlib_data/cn_data_simple --interval 1d --region cn
        python -c "import os; userpath=os.path.expanduser('~'); os.rename(userpath + '/.qlib/qlib_data/cn_data_simple', userpath + '/.qlib/qlib_data/cn_data')"
    - name: Test workflow by config (install from pip)
      run: |
        python qlib/workflow/cli.py examples/benchmarks/LightGBM/workflow_config_lightgbm_Alpha158.yaml
        python -m pip uninstall -y pyqlib
    # Test Qlib installed from source
    - name: Install Qlib from source
      run: |
        python -m pip install --upgrade cython
        python -m pip install numpy jupyter jupyter_contrib_nbextensions
        python -m pip install -U scipy scikit-learn # installing without this line will cause errors on GitHub Actions, while instsalling locally won't
        pip install -e .
    - name: Install test dependencies
      run: |
        python -m pip install --upgrade pip
        python -m pip install -U pyopenssl idna
        python -m pip install black pytest
    - name: Unit tests with Pytest
      run: |
        pip install -r scripts/data_collector/pit/requirements.txt
        cd tests
        python -m pytest . --durations=0
    - name: Test workflow by config (install from source)
      run: |
          python qlib/workflow/cli.py examples/benchmarks/LightGBM/workflow_config_lightgbm_Alpha158.yaml<|MERGE_RESOLUTION|>--- conflicted
+++ resolved
@@ -35,18 +35,10 @@
     # Test Qlib installed with pip
 
     - name: Check Qlib with flake8
-<<<<<<< HEAD
-        run: |
-          pip install --upgrade pip
-          pip install flake8
-          cd ..
-          flake8 --ignore=E501,F541,E266,E402,W503,E731,E203 --per-file-ignores="__init__.py:F401,F403" qlib
-=======
       run: |
         pip install --upgrade pip
         pip install flake8
-        flake8 --ignore=E501,F541,E266,E402,W503,E731,E203 qlib
->>>>>>> 2de99032
+        flake8 --ignore=E501,F541,E266,E402,W503,E731,E203 --per-file-ignores="__init__.py:F401,F403" qlib
 
     - name: Install Qlib with pip
       run: |
@@ -83,7 +75,7 @@
         python -m pip install --upgrade cython
         python -m pip install numpy jupyter jupyter_contrib_nbextensions
         python -m pip install -U scipy scikit-learn # installing without this line will cause errors on GitHub Actions, while instsalling locally won't
-        pip install -e .
+        pip install -e .[rl]
     - name: Install test dependencies
       run: |
         python -m pip install --upgrade pip
