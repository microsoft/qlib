# There are some issues (in the downloading data phase) on MacOS when running with other tests. So we split it into an individual config.
name: Test MacOS

on:
  push:
    branches: [ main ]
  pull_request:
    branches: [ main ]

jobs:
  build:

    runs-on: macos-latest
    strategy:
      matrix:
        python-version: [3.6, 3.7, 3.8]

    steps:
    - uses: actions/checkout@v2

    - name: Set up Python ${{ matrix.python-version }}
      uses: actions/setup-python@v2
      with:
        python-version: ${{ matrix.python-version }}

    - name: Lint with Black
      run: |
        cd ..
        python -m pip install pip --upgrade
        python -m pip install wheel --upgrade
        python -m pip install black
        python -m black qlib -l 120 --check --diff
    # Test Qlib installed with pip
<<<<<<< HEAD
    # - name: Install Qlib with pip
    #   run: |
    #       sudo $CONDA/bin/python -m pip install numpy==1.19.5
    #       sudo $CONDA/bin/python -m pip install pyqlib --ignore-installed ruamel.yaml numpy

=======
    - name: Install Qlib with pip
      run: |
          python -m pip install numpy==1.19.5
          python -m pip install pyqlib --ignore-installed ruamel.yaml numpy
>>>>>>> 0fc52333
    - name: Install Lightgbm for MacOS
      run: |
        /bin/bash -c "$(curl -fsSL https://raw.githubusercontent.com/Microsoft/qlib/main/.github/brew_install.sh)"
        HOMEBREW_NO_AUTO_UPDATE=1 brew install lightgbm
<<<<<<< HEAD

    # - name: Test data downloads
    #   run: |
    #     $CONDA/bin/python scripts/get_data.py qlib_data --target_dir ~/.qlib/qlib_data/cn_data --interval 1d --region cn

    # - name: Test workflow by config (install from pip)
      # run: |
        # $CONDA/bin/python qlib/workflow/cli.py examples/benchmarks/LightGBM/workflow_config_lightgbm_Alpha158.yaml
        # sudo $CONDA/bin/python -m pip uninstall -y pyqlib

    # Test Qlib installed from source
    - name: Install Qlib from source
      run: |
        sudo $CONDA/bin/python -m pip install --upgrade cython
        sudo $CONDA/bin/python -m pip install numpy jupyter jupyter_contrib_nbextensions
        sudo $CONDA/bin/python -m pip install -U scipy scikit-learn # installing without this line will cause errors on GitHub Actions, while instsalling locally won't
        sudo $CONDA/bin/python setup.py install

    - name: Test data downloads
      run: |
        $CONDA/bin/python scripts/get_data.py qlib_data --target_dir ~/.qlib/qlib_data/cn_data --interval 1d --region cn

=======
    - name: Test data downloads
      run: |
        python scripts/get_data.py qlib_data --target_dir ~/.qlib/qlib_data/cn_data --interval 1d --region cn
    - name: Test workflow by config (install from pip)
      run: |
        python qlib/workflow/cli.py examples/benchmarks/LightGBM/workflow_config_lightgbm_Alpha158.yaml
        python -m pip uninstall -y pyqlib
    # Test Qlib installed from source
    - name: Install Qlib from source
      run: |
        python -m pip install --upgrade cython
        python -m pip install numpy jupyter jupyter_contrib_nbextensions
        python -m pip install -U scipy scikit-learn # installing without this line will cause errors on GitHub Actions, while instsalling locally won't
        python setup.py install
>>>>>>> 0fc52333
    - name: Install test dependencies
      run: |
        python -m pip install --upgrade pip
        python -m pip install -U pyopenssl idna
        python -m pip install black pytest
    - name: Unit tests with Pytest
      run: |
        cd tests
        python -m pytest . --durations=0
    - name: Test workflow by config (install from source)
      run: |
          python qlib/workflow/cli.py examples/benchmarks/LightGBM/workflow_config_lightgbm_Alpha158.yaml<|MERGE_RESOLUTION|>--- conflicted
+++ resolved
@@ -31,46 +31,17 @@
         python -m pip install black
         python -m black qlib -l 120 --check --diff
     # Test Qlib installed with pip
-<<<<<<< HEAD
-    # - name: Install Qlib with pip
-    #   run: |
-    #       sudo $CONDA/bin/python -m pip install numpy==1.19.5
-    #       sudo $CONDA/bin/python -m pip install pyqlib --ignore-installed ruamel.yaml numpy
 
-=======
     - name: Install Qlib with pip
       run: |
           python -m pip install numpy==1.19.5
           python -m pip install pyqlib --ignore-installed ruamel.yaml numpy
->>>>>>> 0fc52333
+
     - name: Install Lightgbm for MacOS
       run: |
         /bin/bash -c "$(curl -fsSL https://raw.githubusercontent.com/Microsoft/qlib/main/.github/brew_install.sh)"
         HOMEBREW_NO_AUTO_UPDATE=1 brew install lightgbm
-<<<<<<< HEAD
 
-    # - name: Test data downloads
-    #   run: |
-    #     $CONDA/bin/python scripts/get_data.py qlib_data --target_dir ~/.qlib/qlib_data/cn_data --interval 1d --region cn
-
-    # - name: Test workflow by config (install from pip)
-      # run: |
-        # $CONDA/bin/python qlib/workflow/cli.py examples/benchmarks/LightGBM/workflow_config_lightgbm_Alpha158.yaml
-        # sudo $CONDA/bin/python -m pip uninstall -y pyqlib
-
-    # Test Qlib installed from source
-    - name: Install Qlib from source
-      run: |
-        sudo $CONDA/bin/python -m pip install --upgrade cython
-        sudo $CONDA/bin/python -m pip install numpy jupyter jupyter_contrib_nbextensions
-        sudo $CONDA/bin/python -m pip install -U scipy scikit-learn # installing without this line will cause errors on GitHub Actions, while instsalling locally won't
-        sudo $CONDA/bin/python setup.py install
-
-    - name: Test data downloads
-      run: |
-        $CONDA/bin/python scripts/get_data.py qlib_data --target_dir ~/.qlib/qlib_data/cn_data --interval 1d --region cn
-
-=======
     - name: Test data downloads
       run: |
         python scripts/get_data.py qlib_data --target_dir ~/.qlib/qlib_data/cn_data --interval 1d --region cn
@@ -85,7 +56,7 @@
         python -m pip install numpy jupyter jupyter_contrib_nbextensions
         python -m pip install -U scipy scikit-learn # installing without this line will cause errors on GitHub Actions, while instsalling locally won't
         python setup.py install
->>>>>>> 0fc52333
+
     - name: Install test dependencies
       run: |
         python -m pip install --upgrade pip
