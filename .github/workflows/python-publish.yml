--- conflicted
+++ resolved
@@ -12,14 +12,9 @@
     runs-on: ${{ matrix.os }}
     strategy:
       matrix:
-<<<<<<< HEAD
         os: [windows-latest, macos-latest, macos-11]
-        python-version: [3.6, 3.7, 3.8]
-=======
-        os: [windows-latest, macos-latest]
         # not supporting 3.6 due to annotations is not supported https://stackoverflow.com/a/52890129
         python-version: [3.7, 3.8]
->>>>>>> 28fe4d4b
 
     steps:
     - uses: actions/checkout@v2
