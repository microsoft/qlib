--- conflicted
+++ resolved
@@ -140,10 +140,7 @@
 
     - name: Test workflow by config (install from source)
       run: |
-<<<<<<< HEAD
-=======
         python -m pip install numba
->>>>>>> 756bd0f6
         python qlib/workflow/cli.py examples/benchmarks/LightGBM/workflow_config_lightgbm_Alpha158.yaml
 
     - name: Unit tests with Pytest
