--- conflicted
+++ resolved
@@ -9,7 +9,6 @@
 import numpy as np
 import pandas as pd
 import pytest
-
 import torch
 from tianshou.data import Batch
 
@@ -17,22 +16,8 @@
 from qlib.config import C
 from qlib.log import set_log_with_config
 from qlib.rl.data import pickle_styled
-<<<<<<< HEAD
-from qlib.rl.entries.test import backtest
-from qlib.rl.order_execution import (
-    SingleAssetOrderExecution,
-    FullHistoryStateInterpreter,
-    CurrentStepStateInterpreter,
-    CategoricalActionInterpreter,
-    TwapRelativeActionInterpreter,
-    AllOne,
-    Recurrent,
-    PPO,
-)
-=======
+from qlib.rl.order_execution import *
 from qlib.rl.trainer import backtest, train
-from qlib.rl.order_execution import *
->>>>>>> 1b991550
 from qlib.rl.utils import ConsoleWriter, CsvWriter, EnvWrapperStatus
 
 pytestmark = pytest.mark.skipif(sys.version_info < (3, 8), reason="Pickle styled data only supports Python >= 3.8")
