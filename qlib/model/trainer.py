# Copyright (c) Microsoft Corporation.
# Licensed under the MIT License.

"""
The Trainer will train a list of tasks and return a list of model recorders.
There are two steps in each Trainer including ``train``(make model recorder) and ``end_train``(modify model recorder).

This is a concept called ``DelayTrainer``, which can be used in online simulating for parallel training.
In ``DelayTrainer``, the first step is only to save some necessary info to model recorders, and the second step which will be finished in the end can do some concurrent and time-consuming operations such as model fitting.

``Qlib`` offer two kinds of Trainer, ``TrainerR`` is the simplest way and ``TrainerRM`` is based on TaskManager to help manager tasks lifecycle automatically.
"""

import socket
import time
import re
from typing import Callable, List

from tqdm.auto import tqdm
from qlib.data.dataset import Dataset
from qlib.log import get_module_logger
from qlib.model.base import Model
from qlib.utils import flatten_dict, get_callable_kwargs, init_instance_by_config
from qlib.workflow import R
from qlib.workflow.record_temp import SignalRecord
from qlib.workflow.recorder import Recorder
from qlib.workflow.task.manage import TaskManager, run_task
# from qlib.data.dataset.weight import Reweighter


def _log_task_info(task_config: dict):
    R.log_params(**flatten_dict(task_config))
    R.save_objects(**{"task": task_config})  # keep the original format and datatype
    R.set_tags(**{"hostname": socket.gethostname()})


def _exe_task(task_config: dict):
    rec = R.get_recorder()
    # model & dataset initiation
    model: Model = init_instance_by_config(task_config["model"])
    dataset: Dataset = init_instance_by_config(task_config["dataset"])
    # FIXME: resume reweighter after merging data selection
    # reweighter: Reweighter = task_config.get("reweighter", None)
    # model training
    # auto_filter_kwargs(model.fit)(dataset, reweighter=reweighter)
    model.fit(dataset)
    R.save_objects(**{"params.pkl": model})
    # this dataset is saved for online inference. So the concrete data should not be dumped
    dataset.config(dump_all=False, recursive=True)
    R.save_objects(**{"dataset": dataset})
    # generate records: prediction, backtest, and analysis
    records = task_config.get("record", [])
    if isinstance(records, dict):  # prevent only one dict
        records = [records]
    for record in records:
        cls, kwargs = get_callable_kwargs(record, default_module="qlib.workflow.record_temp")
        if cls is SignalRecord:
            rconf = {"model": model, "dataset": dataset, "recorder": rec}
        else:
            rconf = {"recorder": rec}
        r = cls(**kwargs, **rconf)
        r.generate()


def begin_task_train(task_config: dict, experiment_name: str, recorder_name: str = None) -> Recorder:
    """
    Begin task training to start a recorder and save the task config.

    Args:
        task_config (dict): the config of a task
        experiment_name (str): the name of experiment
        recorder_name (str): the given name will be the recorder name. None for using rid.

    Returns:
        Recorder: the model recorder
    """
    with R.start(experiment_name=experiment_name, recorder_name=recorder_name):
        _log_task_info(task_config)
        return R.get_recorder()


def fill_placeholder(config: dict, config_extend: dict):
    """
    Detect placeholder in config and fill them with config_extend.
    The item of dict must be single item(int, str, etc), dict and list. Tuples are not supported.

    Parameters
    ----------
    config : dict
        the parameter dict will be filled
    config_extend : dict
        the value of all placeholders

    Returns
    -------
    dict
        the parameter dict
    """
    # check the format of config_extend
    for placeholder in config_extend.keys():
        assert re.match(r"<[^<>]+>", placeholder)

    # bfs
    top = 0
    tail = 1
    item_queue = [config]
    while top < tail:
        now_item = item_queue[top]
        top += 1
        if isinstance(now_item, list):
            item_keys = range(len(now_item))
        elif isinstance(now_item, dict):
            item_keys = now_item.keys()
        for key in item_keys:
            if isinstance(now_item[key], list) or isinstance(now_item[key], dict):
                item_queue.append(now_item[key])
                tail += 1
            elif isinstance(now_item[key], str) and now_item[key] in config_extend.keys():
                now_item[key] = config_extend[now_item[key]]
    return config


def end_task_train(rec: Recorder, experiment_name: str) -> Recorder:
    """
    Finish task training with real model fitting and saving.

    Args:
        rec (Recorder): the recorder will be resumed
        experiment_name (str): the name of experiment

    Returns:
        Recorder: the model recorder
    """
    with R.start(experiment_name=experiment_name, recorder_id=rec.info["id"], resume=True):
        task_config = R.load_object("task")
<<<<<<< HEAD
        _exe_task(task_config)
=======
        # model & dataset initiation
        model: Model = init_instance_by_config(task_config["model"])
        dataset: Dataset = init_instance_by_config(task_config["dataset"])
        # model training
        model.fit(dataset)
        R.save_objects(**{"params.pkl": model})
        # this dataset is saved for online inference. So the concrete data should not be dumped
        dataset.config(dump_all=False, recursive=True)
        R.save_objects(**{"dataset": dataset})
        # fill placehorder
        placehorder_value = {"<MODEL>": model, "<DATASET>": dataset}
        task_config = fill_placeholder(task_config, placehorder_value)
        # generate records: prediction, backtest, and analysis
        records = task_config.get("record", [])
        if isinstance(records, dict):  # uniform the data format to list
            records = [records]

        for record in records:
            # Some recorder require the parameter `model` and `dataset`.
            # try to automatically pass in them to the initialization function
            # to make defining the tasking easier
            r = init_instance_by_config(
                record,
                recorder=rec,
                default_module="qlib.workflow.record_temp",
                try_kwargs={"model": model, "dataset": dataset},
            )
            r.generate()
>>>>>>> fdbc6666
    return rec


def task_train(task_config: dict, experiment_name: str, recorder_name: str = None) -> Recorder:
    """
    Task based training, will be divided into two steps.

    Parameters
    ----------
    task_config : dict
        The config of a task.
    experiment_name: str
        The name of experiment
    recorder_name: str
        The name of recorder

    Returns
    ----------
    Recorder: The instance of the recorder
    """
    with R.start(experiment_name=experiment_name, recorder_name=recorder_name):
        _log_task_info(task_config)
        _exe_task(task_config)
        return R.get_recorder()


class Trainer:
    """
    The trainer can train a list of models.
    There are Trainer and DelayTrainer, which can be distinguished by when it will finish real training.
    """

    def __init__(self):
        self.delay = False

    def train(self, tasks: list, *args, **kwargs) -> list:
        """
        Given a list of task definitions, begin training, and return the models.

        For Trainer, it finishes real training in this method.
        For DelayTrainer, it only does some preparation in this method.

        Args:
            tasks: a list of tasks

        Returns:
            list: a list of models
        """
        raise NotImplementedError(f"Please implement the `train` method.")

    def end_train(self, models: list, *args, **kwargs) -> list:
        """
        Given a list of models, finished something at the end of training if you need.
        The models may be Recorder, txt file, database, and so on.

        For Trainer, it does some finishing touches in this method.
        For DelayTrainer, it finishes real training in this method.

        Args:
            models: a list of models

        Returns:
            list: a list of models
        """
        # do nothing if you finished all work in `train` method
        return models

    def is_delay(self) -> bool:
        """
        If Trainer will delay finishing `end_train`.

        Returns:
            bool: if DelayTrainer
        """
        return self.delay

    def __call__(self, *args, **kwargs) -> list:
        return self.end_train(self.train(*args, **kwargs))

    def has_worker(self) -> bool:
        """
        Some trainer has backend worker to support parallel training
        This method can tell if the worker is enabled.

        Returns
        -------
        bool:
            if the worker is enabled

        """
        return False

    def worker(self):
        """
        start the worker

        Raises
        ------
        NotImplementedError:
            If the worker is not supported
        """
        raise NotImplementedError(f"Please implement the `worker` method")


class TrainerR(Trainer):
    """
    Trainer based on (R)ecorder.
    It will train a list of tasks and return a list of model recorders in a linear way.

    Assumption: models were defined by `task` and the results will be saved to `Recorder`.
    """

    # Those tag will help you distinguish whether the Recorder has finished traning
    STATUS_KEY = "train_status"
    STATUS_BEGIN = "begin_task_train"
    STATUS_END = "end_task_train"

    def __init__(self, experiment_name: str = None, train_func: Callable = task_train):
        """
        Init TrainerR.

        Args:
            experiment_name (str, optional): the default name of experiment.
            train_func (Callable, optional): default training method. Defaults to `task_train`.
        """
        super().__init__()
        self.experiment_name = experiment_name
        self.train_func = train_func

    def train(self, tasks: list, train_func: Callable = None, experiment_name: str = None, **kwargs) -> List[Recorder]:
        """
        Given a list of `task`s and return a list of trained Recorder. The order can be guaranteed.

        Args:
            tasks (list): a list of definitions based on `task` dict
            train_func (Callable): the training method which needs at least `tasks` and `experiment_name`. None for the default training method.
            experiment_name (str): the experiment name, None for use default name.
            kwargs: the params for train_func.

        Returns:
            List[Recorder]: a list of Recorders
        """
        if isinstance(tasks, dict):
            tasks = [tasks]
        if len(tasks) == 0:
            return []
        if train_func is None:
            train_func = self.train_func
        if experiment_name is None:
            experiment_name = self.experiment_name
        recs = []
        for task in tqdm(tasks):
            rec = train_func(task, experiment_name, **kwargs)
            rec.set_tags(**{self.STATUS_KEY: self.STATUS_BEGIN})
            recs.append(rec)
        return recs

    def end_train(self, recs: list, **kwargs) -> List[Recorder]:
        """
        Set STATUS_END tag to the recorders.

        Args:
            recs (list): a list of trained recorders.

        Returns:
            List[Recorder]: the same list as the param.
        """
        if isinstance(recs, Recorder):
            recs = [recs]
        for rec in recs:
            rec.set_tags(**{self.STATUS_KEY: self.STATUS_END})
        return recs


class DelayTrainerR(TrainerR):
    """
    A delayed implementation based on TrainerR, which means `train` method may only do some preparation and `end_train` method can do the real model fitting.
    """

    def __init__(self, experiment_name: str = None, train_func=begin_task_train, end_train_func=end_task_train):
        """
        Init TrainerRM.

        Args:
            experiment_name (str): the default name of experiment.
            train_func (Callable, optional): default train method. Defaults to `begin_task_train`.
            end_train_func (Callable, optional): default end_train method. Defaults to `end_task_train`.
        """
        super().__init__(experiment_name, train_func)
        self.end_train_func = end_train_func
        self.delay = True

    def end_train(self, recs, end_train_func=None, experiment_name: str = None, **kwargs) -> List[Recorder]:
        """
        Given a list of Recorder and return a list of trained Recorder.
        This class will finish real data loading and model fitting.

        Args:
            recs (list): a list of Recorder, the tasks have been saved to them
            end_train_func (Callable, optional): the end_train method which needs at least `recorder`s and `experiment_name`. Defaults to None for using self.end_train_func.
            experiment_name (str): the experiment name, None for use default name.
            kwargs: the params for end_train_func.

        Returns:
            List[Recorder]: a list of Recorders
        """
        if isinstance(recs, Recorder):
            recs = [recs]
        if end_train_func is None:
            end_train_func = self.end_train_func
        if experiment_name is None:
            experiment_name = self.experiment_name
        for rec in recs:
            if rec.list_tags()[self.STATUS_KEY] == self.STATUS_END:
                continue
            end_train_func(rec, experiment_name, **kwargs)
            rec.set_tags(**{self.STATUS_KEY: self.STATUS_END})
        return recs


class TrainerRM(Trainer):
    """
    Trainer based on (R)ecorder and Task(M)anager.
    It can train a list of tasks and return a list of model recorders in a multiprocessing way.

    Assumption: `task` will be saved to TaskManager and `task` will be fetched and trained from TaskManager
    """

    # Those tag will help you distinguish whether the Recorder has finished traning
    STATUS_KEY = "train_status"
    STATUS_BEGIN = "begin_task_train"
    STATUS_END = "end_task_train"

    # This tag is the _id in TaskManager to distinguish tasks.
    TM_ID = "_id in TaskManager"

    def __init__(
        self, experiment_name: str = None, task_pool: str = None, train_func=task_train, skip_run_task: bool = False
    ):
        """
        Init TrainerR.

        Args:
            experiment_name (str): the default name of experiment.
            task_pool (str): task pool name in TaskManager. None for use same name as experiment_name.
            train_func (Callable, optional): default training method. Defaults to `task_train`.
            skip_run_task (bool):
                If skip_run_task == True:
                Only run_task in the worker. Otherwise skip run_task.
        """

        super().__init__()
        self.experiment_name = experiment_name
        self.task_pool = task_pool
        self.train_func = train_func
        self.skip_run_task = skip_run_task

    def train(
        self,
        tasks: list,
        train_func: Callable = None,
        experiment_name: str = None,
        before_status: str = TaskManager.STATUS_WAITING,
        after_status: str = TaskManager.STATUS_DONE,
        **kwargs,
    ) -> List[Recorder]:
        """
        Given a list of `task`s and return a list of trained Recorder. The order can be guaranteed.

        This method defaults to a single process, but TaskManager offered a great way to parallel training.
        Users can customize their train_func to realize multiple processes or even multiple machines.

        Args:
            tasks (list): a list of definitions based on `task` dict
            train_func (Callable): the training method which needs at least `task`s and `experiment_name`. None for the default training method.
            experiment_name (str): the experiment name, None for use default name.
            before_status (str): the tasks in before_status will be fetched and trained. Can be STATUS_WAITING, STATUS_PART_DONE.
            after_status (str): the tasks after trained will become after_status. Can be STATUS_WAITING, STATUS_PART_DONE.
            kwargs: the params for train_func.

        Returns:
            List[Recorder]: a list of Recorders
        """
        if isinstance(tasks, dict):
            tasks = [tasks]
        if len(tasks) == 0:
            return []
        if train_func is None:
            train_func = self.train_func
        if experiment_name is None:
            experiment_name = self.experiment_name
        task_pool = self.task_pool
        if task_pool is None:
            task_pool = experiment_name
        tm = TaskManager(task_pool=task_pool)
        _id_list = tm.create_task(tasks)  # all tasks will be saved to MongoDB
        query = {"_id": {"$in": _id_list}}
        if not self.skip_run_task:
            run_task(
                train_func,
                task_pool,
                query=query,  # only train these tasks
                experiment_name=experiment_name,
                before_status=before_status,
                after_status=after_status,
                **kwargs,
            )

        if not self.is_delay():
            tm.wait(query=query)

        recs = []
        for _id in _id_list:
            rec = tm.re_query(_id)["res"]
            rec.set_tags(**{self.STATUS_KEY: self.STATUS_BEGIN})
            rec.set_tags(**{self.TM_ID: _id})
            recs.append(rec)
        return recs

    def end_train(self, recs: list, **kwargs) -> List[Recorder]:
        """
        Set STATUS_END tag to the recorders.

        Args:
            recs (list): a list of trained recorders.

        Returns:
            List[Recorder]: the same list as the param.
        """
        if isinstance(recs, Recorder):
            recs = [recs]
        for rec in recs:
            rec.set_tags(**{self.STATUS_KEY: self.STATUS_END})
        return recs

    def worker(
        self,
        train_func: Callable = None,
        experiment_name: str = None,
    ):
        """
        The multiprocessing method for `train`. It can share a same task_pool with `train` and can run in other progress or other machines.

        Args:
            train_func (Callable): the training method which needs at least `task`s and `experiment_name`. None for the default training method.
            experiment_name (str): the experiment name, None for use default name.
        """
        if train_func is None:
            train_func = self.train_func
        if experiment_name is None:
            experiment_name = self.experiment_name
        task_pool = self.task_pool
        if task_pool is None:
            task_pool = experiment_name
        run_task(train_func, task_pool=task_pool, experiment_name=experiment_name)

    def has_worker(self) -> bool:
        return True


class DelayTrainerRM(TrainerRM):
    """
    A delayed implementation based on TrainerRM, which means `train` method may only do some preparation and `end_train` method can do the real model fitting.

    """

    def __init__(
        self,
        experiment_name: str = None,
        task_pool: str = None,
        train_func=begin_task_train,
        end_train_func=end_task_train,
        skip_run_task: bool = False,
    ):
        """
        Init DelayTrainerRM.

        Args:
            experiment_name (str): the default name of experiment.
            task_pool (str): task pool name in TaskManager. None for use same name as experiment_name.
            train_func (Callable, optional): default train method. Defaults to `begin_task_train`.
            end_train_func (Callable, optional): default end_train method. Defaults to `end_task_train`.
            skip_run_task (bool):
                If skip_run_task == True:
                Only run_task in the worker. Otherwise skip run_task.
                E.g. Starting trainer on a CPU VM and then waiting tasks to be finished on GPU VMs.
        """
        super().__init__(experiment_name, task_pool, train_func)
        self.end_train_func = end_train_func
        self.delay = True
        self.skip_run_task = skip_run_task

    def train(self, tasks: list, train_func=None, experiment_name: str = None, **kwargs) -> List[Recorder]:
        """
        Same as `train` of TrainerRM, after_status will be STATUS_PART_DONE.

        Args:
            tasks (list): a list of definition based on `task` dict
            train_func (Callable): the train method which need at least `task`s and `experiment_name`. Defaults to None for using self.train_func.
            experiment_name (str): the experiment name, None for use default name.

        Returns:
            List[Recorder]: a list of Recorders
        """
        if isinstance(tasks, dict):
            tasks = [tasks]
        if len(tasks) == 0:
            return []
        return super().train(
            tasks,
            train_func=train_func,
            experiment_name=experiment_name,
            after_status=TaskManager.STATUS_PART_DONE,
            **kwargs,
        )

    def end_train(self, recs, end_train_func=None, experiment_name: str = None, **kwargs) -> List[Recorder]:
        """
        Given a list of Recorder and return a list of trained Recorder.
        This class will finish real data loading and model fitting.

        Args:
            recs (list): a list of Recorder, the tasks have been saved to them.
            end_train_func (Callable, optional): the end_train method which need at least `recorder`s and `experiment_name`. Defaults to None for using self.end_train_func.
            experiment_name (str): the experiment name, None for use default name.
            kwargs: the params for end_train_func.

        Returns:
            List[Recorder]: a list of Recorders
        """
        if isinstance(recs, Recorder):
            recs = [recs]
        if end_train_func is None:
            end_train_func = self.end_train_func
        if experiment_name is None:
            experiment_name = self.experiment_name
        task_pool = self.task_pool
        if task_pool is None:
            task_pool = experiment_name
        _id_list = []
        for rec in recs:
            _id_list.append(rec.list_tags()[self.TM_ID])

        query = {"_id": {"$in": _id_list}}
        if not self.skip_run_task:
            run_task(
                end_train_func,
                task_pool,
                query=query,  # only train these tasks
                experiment_name=experiment_name,
                before_status=TaskManager.STATUS_PART_DONE,
                **kwargs,
            )

        TaskManager(task_pool=task_pool).wait(query=query)

        for rec in recs:
            rec.set_tags(**{self.STATUS_KEY: self.STATUS_END})
        return recs

    def worker(self, end_train_func=None, experiment_name: str = None):
        """
        The multiprocessing method for `end_train`. It can share a same task_pool with `end_train` and can run in other progress or other machines.

        Args:
            end_train_func (Callable, optional): the end_train method which need at least `recorder`s and `experiment_name`. Defaults to None for using self.end_train_func.
            experiment_name (str): the experiment name, None for use default name.
        """
        if end_train_func is None:
            end_train_func = self.end_train_func
        if experiment_name is None:
            experiment_name = self.experiment_name
        task_pool = self.task_pool
        if task_pool is None:
            task_pool = experiment_name
        run_task(
            end_train_func,
            task_pool=task_pool,
            experiment_name=experiment_name,
            before_status=TaskManager.STATUS_PART_DONE,
        )

    def has_worker(self) -> bool:
        return True<|MERGE_RESOLUTION|>--- conflicted
+++ resolved
@@ -48,17 +48,23 @@
     # this dataset is saved for online inference. So the concrete data should not be dumped
     dataset.config(dump_all=False, recursive=True)
     R.save_objects(**{"dataset": dataset})
+    # fill placehorder
+    placehorder_value = {"<MODEL>": model, "<DATASET>": dataset}
+    task_config = fill_placeholder(task_config, placehorder_value)
     # generate records: prediction, backtest, and analysis
     records = task_config.get("record", [])
     if isinstance(records, dict):  # prevent only one dict
         records = [records]
     for record in records:
-        cls, kwargs = get_callable_kwargs(record, default_module="qlib.workflow.record_temp")
-        if cls is SignalRecord:
-            rconf = {"model": model, "dataset": dataset, "recorder": rec}
-        else:
-            rconf = {"recorder": rec}
-        r = cls(**kwargs, **rconf)
+        # Some recorder require the parameter `model` and `dataset`.
+        # try to automatically pass in them to the initialization function
+        # to make defining the tasking easier
+        r = init_instance_by_config(
+            record,
+            recorder=rec,
+            default_module="qlib.workflow.record_temp",
+            try_kwargs={"model": model, "dataset": dataset},
+        )
         r.generate()
 
 
@@ -133,38 +139,7 @@
     """
     with R.start(experiment_name=experiment_name, recorder_id=rec.info["id"], resume=True):
         task_config = R.load_object("task")
-<<<<<<< HEAD
         _exe_task(task_config)
-=======
-        # model & dataset initiation
-        model: Model = init_instance_by_config(task_config["model"])
-        dataset: Dataset = init_instance_by_config(task_config["dataset"])
-        # model training
-        model.fit(dataset)
-        R.save_objects(**{"params.pkl": model})
-        # this dataset is saved for online inference. So the concrete data should not be dumped
-        dataset.config(dump_all=False, recursive=True)
-        R.save_objects(**{"dataset": dataset})
-        # fill placehorder
-        placehorder_value = {"<MODEL>": model, "<DATASET>": dataset}
-        task_config = fill_placeholder(task_config, placehorder_value)
-        # generate records: prediction, backtest, and analysis
-        records = task_config.get("record", [])
-        if isinstance(records, dict):  # uniform the data format to list
-            records = [records]
-
-        for record in records:
-            # Some recorder require the parameter `model` and `dataset`.
-            # try to automatically pass in them to the initialization function
-            # to make defining the tasking easier
-            r = init_instance_by_config(
-                record,
-                recorder=rec,
-                default_module="qlib.workflow.record_temp",
-                try_kwargs={"model": model, "dataset": dataset},
-            )
-            r.generate()
->>>>>>> fdbc6666
     return rec
 
 
