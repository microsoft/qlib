#  Copyright (c) Microsoft Corporation.
#  Licensed under the MIT License.

from qlib.backtest import executor
import re
import logging
import warnings
import pandas as pd
from pathlib import Path
from pprint import pprint
from typing import Union, List
from ..contrib.evaluate import indicator_analysis, risk_analysis, indicator_analysis

from ..data.dataset import DatasetH
from ..data.dataset.handler import DataHandlerLP
from ..backtest import backtest as normal_backtest
from ..utils import init_instance_by_config, get_module_by_module_path
from ..log import get_module_logger
from ..utils import flatten_dict
from ..utils.time import Freq
from ..strategy.base import BaseStrategy
from ..contrib.eva.alpha import calc_ic, calc_long_short_return, calc_long_short_prec


logger = get_module_logger("workflow", logging.INFO)


class RecordTemp:
    """
    This is the Records Template class that enables user to generate experiment results such as IC and
    backtest in a certain format.
    """

    artifact_path = None

    @classmethod
    def get_path(cls, path=None):
        names = []
        if cls.artifact_path is not None:
            names.append(cls.artifact_path)

        if path is not None:
            names.append(path)

        return "/".join(names)

    def __init__(self, recorder):
        self._recorder = recorder

    @property
    def recorder(self):
        if self._recorder is None:
            raise ValueError("This RecordTemp did not set recorder yet.")
        return self._recorder

    def generate(self, **kwargs):
        """
        Generate certain records such as IC, backtest etc., and save them.

        Parameters
        ----------
        kwargs

        Return
        ------
        """
        raise NotImplementedError(f"Please implement the `generate` method.")

    def load(self, name):
        """
        Load the stored records. Due to the fact that some problems occured when we tried to balancing a clean API
        with the Python's inheritance. This method has to be used in a rather ugly way, and we will try to fix them
        in the future::

            sar = SigAnaRecord(recorder)
            ic = sar.load(sar.get_path("ic.pkl"))

        Parameters
        ----------
        name : str
            the name for the file to be load.

        Return
        ------
        The stored records.
        """
        # try to load the saved object
        obj = self.recorder.load_object(name)
        return obj

    def list(self):
        """
        List the supported artifacts.

        Return
        ------
        A list of all the supported artifacts.
        """
        return []

<<<<<<< HEAD
    def check(self, cls=None):
=======
    def check(self, cls="self"):
>>>>>>> ed4c5acc
        """
        Check if the records is properly generated and saved.

        Raise
        ------
        FileExistsError: whether the records are stored properly.
        """
        if cls is None:
            cls = self
        artifacts = set(self.recorder.list_artifacts())
        if cls == "self":
            cls = self
        flist = cls.list()
        for item in flist:
            if item not in artifacts:
                raise FileExistsError(item)


class SignalRecord(RecordTemp):
    """
    This is the Signal Record class that generates the signal prediction. This class inherits the ``RecordTemp`` class.
    """

    def __init__(self, model=None, dataset=None, recorder=None):
        super().__init__(recorder=recorder)
        self.model = model
        self.dataset = dataset

    def generate(self, **kwargs):
        # generate prediciton
        pred = self.model.predict(self.dataset)
        if isinstance(pred, pd.Series):
            pred = pred.to_frame("score")
        self.recorder.save_objects(**{"pred.pkl": pred})

        logger.info(
            f"Signal record 'pred.pkl' has been saved as the artifact of the Experiment {self.recorder.experiment_id}"
        )
        # print out results
        pprint(f"The following are prediction results of the {type(self.model).__name__} model.")
        pprint(pred.head(5))

        if isinstance(self.dataset, DatasetH):
            # NOTE:
            # Python doesn't provide the downcasting mechanism.
            # We use the trick here to downcast the class
            orig_cls = self.dataset.__class__
            self.dataset.__class__ = DatasetH

            params = dict(segments="test", col_set="label", data_key=DataHandlerLP.DK_R)
            try:
                # Assume the backend handler is DataHandlerLP
                raw_label = self.dataset.prepare(**params)
            except TypeError:
                # The argument number is not right
                del params["data_key"]
                # The backend handler should be DataHandler
                raw_label = self.dataset.prepare(**params)
            except AttributeError:
                # The data handler is initialize with `drop_raw=True`...
                # So raw_label is not available
                raw_label = None

            self.recorder.save_objects(**{"label.pkl": raw_label})
            self.dataset.__class__ = orig_cls

    @staticmethod
    def list():
        return ["pred.pkl", "label.pkl"]

    def load(self, name="pred.pkl"):
        return super().load(name)


class HFSignalRecord(SignalRecord):
    """
    This is the Signal Analysis Record class that generates the analysis results such as IC and IR. This class inherits the ``RecordTemp`` class.
    """

    artifact_path = "hg_sig_analysis"

    def __init__(self, recorder, **kwargs):
        super().__init__(recorder=recorder)

    def generate(self):
        pred = self.load("pred.pkl")
        raw_label = self.load("label.pkl")
        long_pre, short_pre = calc_long_short_prec(pred.iloc[:, 0], raw_label.iloc[:, 0], is_alpha=True)
        ic, ric = calc_ic(pred.iloc[:, 0], raw_label.iloc[:, 0])
        metrics = {
            "IC": ic.mean(),
            "ICIR": ic.mean() / ic.std(),
            "Rank IC": ric.mean(),
            "Rank ICIR": ric.mean() / ric.std(),
            "Long precision": long_pre.mean(),
            "Short precision": short_pre.mean(),
        }
        objects = {"ic.pkl": ic, "ric.pkl": ric}
        objects.update({"long_pre.pkl": long_pre, "short_pre.pkl": short_pre})
        long_short_r, long_avg_r = calc_long_short_return(pred.iloc[:, 0], raw_label.iloc[:, 0])
        metrics.update(
            {
                "Long-Short Average Return": long_short_r.mean(),
                "Long-Short Average Sharpe": long_short_r.mean() / long_short_r.std(),
            }
        )
        objects.update(
            {
                "long_short_r.pkl": long_short_r,
                "long_avg_r.pkl": long_avg_r,
            }
        )
        self.recorder.log_metrics(**metrics)
        self.recorder.save_objects(**objects, artifact_path=self.get_path())
        pprint(metrics)

    def list(self):
        paths = [
            self.get_path("ic.pkl"),
            self.get_path("ric.pkl"),
            self.get_path("long_pre.pkl"),
            self.get_path("short_pre.pkl"),
            self.get_path("long_short_r.pkl"),
            self.get_path("long_avg_r.pkl"),
        ]
        return paths


class SigAnaRecord(RecordTemp):
    """
    This is the Signal Analysis Record class that generates the analysis results such as IC and IR. This class inherits the ``RecordTemp`` class.
    """

    artifact_path = "sig_analysis"
    pre_class = SignalRecord

    def __init__(self, recorder, ana_long_short=False, ann_scaler=252, label_col=0):
        super().__init__(recorder=recorder)
        self.ana_long_short = ana_long_short
        self.ann_scaler = ann_scaler
        self.label_col = label_col

    def generate(self, **kwargs):
        self.check(self.pre_class)

        pred = self.load("pred.pkl")
        label = self.load("label.pkl")
        if label is None or not isinstance(label, pd.DataFrame) or label.empty:
            logger.warn(f"Empty label.")
            return
        ic, ric = calc_ic(pred.iloc[:, 0], label.iloc[:, self.label_col])
        metrics = {
            "IC": ic.mean(),
            "ICIR": ic.mean() / ic.std(),
            "Rank IC": ric.mean(),
            "Rank ICIR": ric.mean() / ric.std(),
        }
        objects = {"ic.pkl": ic, "ric.pkl": ric}
        if self.ana_long_short:
            long_short_r, long_avg_r = calc_long_short_return(pred.iloc[:, 0], label.iloc[:, self.label_col])
            metrics.update(
                {
                    "Long-Short Ann Return": long_short_r.mean() * self.ann_scaler,
                    "Long-Short Ann Sharpe": long_short_r.mean() / long_short_r.std() * self.ann_scaler ** 0.5,
                    "Long-Avg Ann Return": long_avg_r.mean() * self.ann_scaler,
                    "Long-Avg Ann Sharpe": long_avg_r.mean() / long_avg_r.std() * self.ann_scaler ** 0.5,
                }
            )
            objects.update(
                {
                    "long_short_r.pkl": long_short_r,
                    "long_avg_r.pkl": long_avg_r,
                }
            )
        self.recorder.log_metrics(**metrics)
        self.recorder.save_objects(**objects, artifact_path=self.get_path())
        pprint(metrics)

    def list(self):
        paths = [self.get_path("ic.pkl"), self.get_path("ric.pkl")]
        if self.ana_long_short:
            paths.extend([self.get_path("long_short_r.pkl"), self.get_path("long_avg_r.pkl")])
        return paths


class PortAnaRecord(RecordTemp):
    """
    This is the Portfolio Analysis Record class that generates the analysis results such as those of backtest. This class inherits the ``RecordTemp`` class.

    The following files will be stored in recorder
    - report_normal.pkl & positions_normal.pkl:
        - The return report and detailed positions of the backtest, returned by `qlib/contrib/evaluate.py:backtest`
    - port_analysis.pkl : The risk analysis of your portfolio, returned by `qlib/contrib/evaluate.py:risk_analysis`
    """

    artifact_path = "portfolio_analysis"

    def __init__(
        self,
        recorder,
        config,
        risk_analysis_freq: Union[List, str] = None,
        indicator_analysis_freq: Union[List, str] = None,
        indicator_analysis_method=None,
        **kwargs,
    ):
        """
        config["strategy"] : dict
            define the strategy class as well as the kwargs.
        config["executor"] : dict
            define the executor class as well as the kwargs.
        config["backtest"] : dict
            define the backtest kwargs.
        risk_analysis_freq : str|List[str]
            risk analysis freq of report
        indicator_analysis_freq : str|List[str]
            indicator analysis freq of report
        indicator_analysis_method : str, optional, default by None
            the candidated values include 'mean', 'amount_weighted', 'value_weighted'
        """
        super().__init__(recorder=recorder, **kwargs)

        self.strategy_config = config["strategy"]
        _default_executor_config = {
            "class": "SimulatorExecutor",
            "module_path": "qlib.backtest.executor",
            "kwargs": {
                "time_per_step": "day",
                "generate_portfolio_metrics": True,
            },
        }
        self.executor_config = config.get("executor", _default_executor_config)
        self.backtest_config = config["backtest"]

        self.all_freq = self._get_report_freq(self.executor_config)
        if risk_analysis_freq is None:
            risk_analysis_freq = [self.all_freq[0]]
        if indicator_analysis_freq is None:
            indicator_analysis_freq = [self.all_freq[0]]

        if isinstance(risk_analysis_freq, str):
            risk_analysis_freq = [risk_analysis_freq]
        if isinstance(indicator_analysis_freq, str):
            indicator_analysis_freq = [indicator_analysis_freq]

        self.risk_analysis_freq = [
            "{0}{1}".format(*Freq.parse(_analysis_freq)) for _analysis_freq in risk_analysis_freq
        ]
        self.indicator_analysis_freq = [
            "{0}{1}".format(*Freq.parse(_analysis_freq)) for _analysis_freq in indicator_analysis_freq
        ]
        self.indicator_analysis_method = indicator_analysis_method

    def _get_report_freq(self, executor_config):
        ret_freq = []
        if executor_config["kwargs"].get("generate_portfolio_metrics", False):
            _count, _freq = Freq.parse(executor_config["kwargs"]["time_per_step"])
            ret_freq.append(f"{_count}{_freq}")
        if "sub_env" in executor_config["kwargs"]:
            ret_freq.extend(self._get_report_freq(executor_config["kwargs"]["sub_env"]))
        return ret_freq

    def generate(self, **kwargs):
        # custom strategy and get backtest
        portfolio_metric_dict, indicator_dict = normal_backtest(
            executor=self.executor_config, strategy=self.strategy_config, **self.backtest_config
        )
        for _freq, (report_normal, positions_normal) in portfolio_metric_dict.items():
            self.recorder.save_objects(
                **{f"report_normal_{_freq}.pkl": report_normal}, artifact_path=PortAnaRecord.get_path()
            )
            self.recorder.save_objects(
                **{f"positions_normal_{_freq}.pkl": positions_normal}, artifact_path=PortAnaRecord.get_path()
            )

        for _freq, indicators_normal in indicator_dict.items():
            self.recorder.save_objects(
                **{f"indicators_normal_{_freq}.pkl": indicators_normal}, artifact_path=PortAnaRecord.get_path()
            )

        for _analysis_freq in self.risk_analysis_freq:
            if _analysis_freq not in portfolio_metric_dict:
                warnings.warn(
                    f"the freq {_analysis_freq} report is not found, please set the corresponding env with `generate_portfolio_metrics=True`"
                )
            else:
                report_normal, _ = portfolio_metric_dict.get(_analysis_freq)
                analysis = dict()
                analysis["excess_return_without_cost"] = risk_analysis(
                    report_normal["return"] - report_normal["bench"], freq=_analysis_freq
                )
                analysis["excess_return_with_cost"] = risk_analysis(
                    report_normal["return"] - report_normal["bench"] - report_normal["cost"], freq=_analysis_freq
                )

                analysis_df = pd.concat(analysis)  # type: pd.DataFrame
                # log metrics
                analysis_dict = flatten_dict(analysis_df["risk"].unstack().T.to_dict())
                self.recorder.log_metrics(**{f"{_analysis_freq}.{k}": v for k, v in analysis_dict.items()})
                # save results
                self.recorder.save_objects(
                    **{f"port_analysis_{_analysis_freq}.pkl": analysis_df}, artifact_path=PortAnaRecord.get_path()
                )
                logger.info(
                    f"Portfolio analysis record 'port_analysis_{_analysis_freq}.pkl' has been saved as the artifact of the Experiment {self.recorder.experiment_id}"
                )
                # print out results
                pprint(f"The following are analysis results of benchmark return({_analysis_freq}).")
                pprint(risk_analysis(report_normal["bench"], freq=_analysis_freq))
                pprint(f"The following are analysis results of the excess return without cost({_analysis_freq}).")
                pprint(analysis["excess_return_without_cost"])
                pprint(f"The following are analysis results of the excess return with cost({_analysis_freq}).")
                pprint(analysis["excess_return_with_cost"])

        for _analysis_freq in self.indicator_analysis_freq:
            if _analysis_freq not in indicator_dict:
                warnings.warn(f"the freq {_analysis_freq} indicator is not found")
            else:
                indicators_normal = indicator_dict.get(_analysis_freq)
                if self.indicator_analysis_method is None:
                    analysis_df = indicator_analysis(indicators_normal)
                else:
                    analysis_df = indicator_analysis(indicators_normal, method=self.indicator_analysis_method)
                # log metrics
                analysis_dict = analysis_df["value"].to_dict()
                self.recorder.log_metrics(**{f"{_analysis_freq}.{k}": v for k, v in analysis_dict.items()})
                # save results
                self.recorder.save_objects(
                    **{f"indicator_analysis_{_analysis_freq}.pkl": analysis_df}, artifact_path=PortAnaRecord.get_path()
                )
                logger.info(
                    f"Indicator analysis record 'indicator_analysis_{_analysis_freq}.pkl' has been saved as the artifact of the Experiment {self.recorder.experiment_id}"
                )
                pprint(f"The following are analysis results of indicators({_analysis_freq}).")
                pprint(analysis_df)

    def list(self):
        list_path = []
        for _freq in self.all_freq:
            list_path.extend(
                [
                    PortAnaRecord.get_path(f"report_normal_{_freq}.pkl"),
                    PortAnaRecord.get_path(f"positions_normal_{_freq}.pkl"),
                ]
            )
        for _analysis_freq in self.risk_analysis_freq:
            if _analysis_freq in self.all_freq:
                list_path.append(PortAnaRecord.get_path(f"port_analysis_{_analysis_freq}.pkl"))
            else:
                warnings.warn(f"risk_analysis freq {_analysis_freq} is not found")

        for _analysis_freq in self.indicator_analysis_freq:
            if _analysis_freq in self.all_freq:
                list_path.append(PortAnaRecord.get_path(f"indicator_analysis_{_analysis_freq}.pkl"))
            else:
                warnings.warn(f"indicator_analysis freq {_analysis_freq} is not found")

        return list_path<|MERGE_RESOLUTION|>--- conflicted
+++ resolved
@@ -98,11 +98,7 @@
         """
         return []
 
-<<<<<<< HEAD
-    def check(self, cls=None):
-=======
     def check(self, cls="self"):
->>>>>>> ed4c5acc
         """
         Check if the records is properly generated and saved.
 
@@ -110,8 +106,6 @@
         ------
         FileExistsError: whether the records are stored properly.
         """
-        if cls is None:
-            cls = self
         artifacts = set(self.recorder.list_artifacts())
         if cls == "self":
             cls = self
