--- conflicted
+++ resolved
@@ -421,10 +421,7 @@
         # NOTE: there are some zeros in the trading price. These cases are known meaningless
         # for aligning the previous logic, remove it.
         # remove zero and negative values.
-<<<<<<< HEAD
-=======
         assert isinstance(price_s, idd.SingleData)
->>>>>>> 1b991550
         price_s = price_s.loc[(price_s > 1e-08).data.astype(bool)]
         # NOTE ~(price_s < 1e-08) is different from price_s >= 1e-8
         #   ~(np.NaN < 1e-8) -> ~(False)  -> True
