--- conflicted
+++ resolved
@@ -17,13 +17,8 @@
 from ..config import C, REG_CN
 from ..utils.resam import resam_ts_data, ts_data_last
 from ..log import get_module_logger
-<<<<<<< HEAD
-from .order import Order, OrderDir, OrderHelper
+from .decision import Order, OrderDir, OrderHelper
 from .high_performance_ds import BaseQuote, PandasQuote, CN1minNumpyQuote
-=======
-from .decision import Order, OrderDir, OrderHelper
-from .high_performance_ds import PandasQuote
->>>>>>> e9a46937
 
 
 class Exchange:
@@ -45,25 +40,20 @@
         **kwargs,
     ):
         """__init__
-
         :param freq:             frequency of data
         :param start_time:       closed start time for backtest
         :param end_time:         closed end time for backtest
         :param codes:            list stock_id list or a string of instruments(i.e. all, csi500, sse50)
-
         :param deal_price:      Union[str, Tuple[str, str], List[str]]
                                 The `deal_price` supports following two types of input
                                 - <deal_price> : str
                                 - (<buy_price>, <sell_price>): Tuple[str] or List[str]
-
                                 <deal_price>, <buy_price> or <sell_price> := <price>
                                 <price> := str
                                 - for example '$close', '$open', '$vwap' ("close" is OK. `Exchange` will help to prepend
                                   "$" to the expression)
-
         :param subscribe_fields: list, subscribe fields. This expressions will be added to the query and `self.quote`.
                                  It is useful when users want more fields to be queried
-
         :param limit_threshold: Union[Tuple[str, str], float, None]
                                 1) `None`: no limitation
                                 2) float, 0.1 for example, default None
@@ -71,7 +61,6 @@
                                                      <the expression for sell stock limitation>)
                                                     `False` value indicates the stock is tradable
                                                     `True` value indicates the stock is limited and not tradable
-
         :param volume_threshold: Union[
                                     Dict[
                                         "all": ("cum" or "current", limit_str),
@@ -90,26 +79,22 @@
                                     - "current" means that this is a real-time value and will not accumulate over time,
                                     so it can be directly used as a capacity limit.
                                     e.g. ("cum", "0.2 * DayCumsum($volume, '9:45', '14:45')"), ("current", "$bidV1")
-
                                 2) "all" means the volume limits are both buying and selling.
                                 "buy" means the volume limits of buying. "sell" means the volume limits of selling.
                                 Different volume limits will be aggregated with min(). If volume_threshold is only
                                 ("cum" or "current", limit_str) instead of a dict, the volume limits are for
                                 both by deault. In other words, it is same as {"all": ("cum" or "current", limit_str)}.
-
                                 3) e.g. "volume_threshold": {
                                             "all": ("cum", "0.2 * DayCumsum($volume, '9:45', '14:45')"),
                                             "buy": ("current", "$askV1"),
                                             "sell": ("current", "$bidV1"),
                                         }
-
         :param open_cost:        cost rate for open, default 0.0015
         :param close_cost:       cost rate for close, default 0.0025
         :param trade_unit:       trade unit, 100 for China A market.
                                  None for disable trade unit.
                                  **NOTE**: `trade_unit` is included in the `kwargs`. It is necessary because we must
                                  distinguish `not set` and `disable trade_unit`
-
         :param min_cost:         min cost, default 5
         :param extra_quote:     pandas, dataframe consists of
                                     columns: like ['$vwap', '$close', '$volume', '$factor', 'limit_sell', 'limit_buy'].
@@ -278,12 +263,10 @@
         preproccess the volume limit.
         get the fields need to get from qlib.
         get the volume limit list of buying and selling which is composed of all limits.
-
         Parameters
         ----------
         volume_threshold :
             please refer to the doc of exchange.
-
         Returns
         -------
         fields: set
@@ -292,7 +275,6 @@
             all volume limits of buying.
         sell_vol_limit: List[Tuple[str]]
             all volume limits of selling.
-
         Raises
         ------
         ValueError
@@ -329,7 +311,6 @@
             - if direction is None, check if tradable for buying and selling.
             - if direction == Order.BUY, check the if tradable for buying
             - if direction == Order.SELL, check the sell limit for selling.
-
         """
         if direction is None:
             buy_limit = self.quote.get_data(stock_id, start_time, end_time, field="limit_buy", method="all")
@@ -377,24 +358,14 @@
     ):
         """
         Deal order when the actual transaction
-
         the results section in `Order` will be changed.
-
         :param order:  Deal the order.
         :param trade_account: Trade account to be updated after dealing the order.
         :param position: position to be updated after dealing the order.
         :param dealt_order_amount: the dealt order amount dict with the format of {stock_id: float}
         :return: trade_val, trade_cost, trade_price
         """
-<<<<<<< HEAD
         # check order first.
-=======
-        # need to check order first
-        # TODO: check the order unit limit in the exchange!!!!
-        # The order limit is related to the adj factor and the cur_amount.
-        # factor = self.quote[(order.stock_id, order.trade_date)]['$factor']
-        # cur_amount = trade_account.current_position.get_stock_amount(order.stock_id)
->>>>>>> e9a46937
         if self.check_order(order) is False:
             order.deal_amount = 0.0
             # using np.nan instead of None to make it more convenient to should the value in format string
@@ -405,24 +376,14 @@
             raise ValueError("trade_account and position can only choose one")
 
         # NOTE: order will be changed in this function
-<<<<<<< HEAD
         trade_price, trade_val, trade_cost = self._calc_trade_info_by_order(
-            order, trade_account.current if trade_account else position, dealt_order_amount
+            order, trade_account.current_position if trade_account else position, dealt_order_amount
         )
-        if order.deal_amount > 1e-5:
-            # If the order can only be deal 0 amount. Nothing to be updated
-            # Otherwise, it will result in
-            # 1) some stock with 0 amount in the position
-            # 2) `trade_unit` of trade_cost will be lost in user account
-=======
-        trade_val, trade_cost = self._calc_trade_info_by_order(
-            order, trade_account.current_position if trade_account else position
-        )
-        # update account
         if trade_val > 1e-5:
             # If the order can only be deal 0 value. Nothing to be updated
-            # Otherwise, it will result some stock with 0 value in the position
->>>>>>> e9a46937
+            # Otherwise, it will result in
+            # 1) some stock with 0 value in the position
+            # 2) `trade_unit` of trade_cost will be lost in user account
             if trade_account:
                 trade_account.update_order(order=order, trade_val=trade_val, cost=trade_cost, trade_price=trade_price)
             elif position:
@@ -436,14 +397,9 @@
     def get_close(self, stock_id, start_time, end_time, method=ts_data_last):
         return self.quote.get_data(stock_id, start_time, end_time, field="$close", method=method)
 
-<<<<<<< HEAD
-    def get_volume(self, stock_id, start_time, end_time, method="sum"):
-        return self.quote.get_data(stock_id, start_time, end_time, field="$volume", method=method)
-=======
     def get_volume(self, stock_id, start_time, end_time):
         """get the total deal volume of stock with `stock_id` between the time interval [start_time, end_time)"""
-        return self.quote.get_data(stock_id, start_time, end_time, fields="$volume", method="sum")
->>>>>>> e9a46937
+        return self.quote.get_data(stock_id, start_time, end_time, field="$volume", method="sum")
 
     def get_deal_price(self, stock_id, start_time, end_time, direction: OrderDir, method=ts_data_last):
         if direction == OrderDir.SELL:
@@ -478,7 +434,6 @@
         """
         The generate the target position according to the weight and the cash.
         NOTE: All the cash will assigned to the tadable stock.
-
         Parameter:
         weight_position : dict {stock_id : weight}; allocate cash by weight_position
             among then, weight must be in this range: 0 < weight < 1
@@ -522,7 +477,6 @@
     def get_real_deal_amount(self, current_amount, target_amount, factor):
         """
         Calculate the real adjust deal amount when considering the trading unit
-
         :param current_amount:
         :param target_amount:
         :param factor:
@@ -545,7 +499,6 @@
     def generate_order_for_target_amount_position(self, target_position, current_position, start_time, end_time):
         """
         Note: some future information is used in this function
-
         Parameter:
         target_position : dict { stock_id : amount }
         current_postion : dict { stock_id : amount}
@@ -644,10 +597,8 @@
     def get_amount_of_trade_unit(self, factor: float = None, stock_id: str = None, start_time=None, end_time=None):
         """
         get the trade unit of amount based on **factor**
-
         the factor can be given directly or calculated in given time range and stock id.
         `factor` has higher priority than `stock_id`, `start_time` and `end_time`
-
         Parameters
         ----------
         factor : float
@@ -672,7 +623,6 @@
     ):
         """Parameter
         Please refer to the docs of get_amount_of_trade_unit
-
         deal_amount : float, adjusted amount
         factor : float, adjusted factor
         return : float, real amount
@@ -685,24 +635,11 @@
             return (deal_amount * factor + 0.1) // self.trade_unit * self.trade_unit / factor
         return deal_amount
 
-<<<<<<< HEAD
     def _clip_amount_by_volume(self, order: Order, dealt_order_amount: dict) -> int:
         """parse the capacity limit string and return the actual amount of orders that can be executed.
-=======
-    def _get_tradable_amount(self, stock_id, trade_start_time, trade_end_time, deal_amount):
-        if self.volume_threshold is not None:
-            # `get_volume` method return the deal volume of stock with `stock_id`
-            # if `volume_threshold` is set, the max tradable amount shoule less than deal_volume * volume_threshold
-            tradable_amount = self.get_volume(stock_id, trade_start_time, trade_end_time) * self.volume_threshold
-            return max(min(tradable_amount, deal_amount), 0)
-        else:
-            return deal_amount
->>>>>>> e9a46937
-
         NOTE:
             this function will change the order.deal_amount **inplace**
             - This will make the order info more accurate
-
         Parameters
         ----------
         order : Order
@@ -751,12 +688,10 @@
 
     def _get_buy_amount_by_cash_limit(self, trade_price, cash):
         """return the real order amount after cash limit for buying.
-
         Parameters
         ----------
         trade_price : float
         position : cash
-
         Return
         ----------
         float
@@ -777,9 +712,7 @@
     def _calc_trade_info_by_order(self, order, position: Position, dealt_order_amount):
         """
         Calculation of trade info
-
         **NOTE**: Order will be changed in this function
-
         :param order:
         :param position: Position
         :param dealt_order_amount: the dealt order amount dict with the format of {stock_id: float}
@@ -787,20 +720,19 @@
         """
         trade_price = self.get_deal_price(order.stock_id, order.start_time, order.end_time, direction=order.direction)
         order.factor = self.get_factor(order.stock_id, order.start_time, order.end_time)
+        self._clip_amount_by_volume(order, dealt_order_amount)
+        
         if order.direction == Order.SELL:
             cost_ratio = self.close_cost
             # sell
             if position is not None:
-                current_amount = position.get_stock_amount(order.stock_id)
-                # get tradable amount with the max volume limit
-                current_tradable_amount = self._get_tradable_amount(
-                    order.stock_id, order.start_time, order.end_time, current_amount
+                current_amount = (
+                    position.get_stock_amount(order.stock_id) if position.check_stock(order.stock_id) else 0
                 )
-                if np.isclode(current_amount, current_tradable_amount) and np.isclose(order.amount, current_amount):
+                if np.isclose(order.amount, current_amount):
                     # when selling last stock. The amount don't need rounding
                     order.deal_amount = order.amount
                 else:
-<<<<<<< HEAD
                     order.deal_amount = self.round_amount_by_trade_unit(min(current_amount, order.amount), order.factor)
 
                 # in case of negative value of cash
@@ -810,70 +742,32 @@
                 ):
                     order.deal_amount = 0
                     self.logger.debug(f"Order clipped due to cash limitation: {order}")
-=======
-                    order.deal_amount = self.round_amount_by_trade_unit(
-                        min(current_tradable_amount, order.amount), order.factor
-                    )
->>>>>>> e9a46937
             else:
                 # TODO: We don't know current position.
-                # get tradable amount with the max volume limit
-                current_tradable_amount = self._get_tradable_amount(
-                    order.stock_id, order.start_time, order.end_time, order.amount
-                )
-                if np.isclose(current_tradable_amount, order.amount):
-                    # if all order.amount is tradable, sell all
-                    order.deal_amount = order.amount
-                else:
-                    # else sell tradable amount
-                    order.deal_amount = self.round_amount_by_trade_unit(current_tradable_amount, order.factor)
-
-<<<<<<< HEAD
-=======
-            trade_val = order.deal_amount * trade_price
-            trade_cost = max(trade_val * self.close_cost, self.min_cost)
->>>>>>> e9a46937
+                #  We choose to sell all
+                order.deal_amount = order.amount
+
         elif order.direction == Order.BUY:
             cost_ratio = self.open_cost
             # buy
-            # get tradable amount with the max volume limit
-            current_tradable_amount = self._get_tradable_amount(
-                order.stock_id, order.start_time, order.end_time, order.amount
-            )
             if position is not None:
                 cash = position.get_cash()
-<<<<<<< HEAD
                 trade_val = order.amount * trade_price
                 if cash < trade_val + max(trade_val * cost_ratio, self.min_cost):
-=======
-                trade_val = current_tradable_amount * trade_price
-                if cash < trade_val * (1 + self.open_cost):
->>>>>>> e9a46937
                     # The money is not enough
                     max_buy_amount = self._get_buy_amount_by_cash_limit(trade_price, cash)
                     order.deal_amount = self.round_amount_by_trade_unit(max_buy_amount, order.factor)
                     self.logger.debug(f"Order clipped due to cash limitation: {order}")
                 else:
-<<<<<<< HEAD
                     # The money is enough
                     order.deal_amount = self.round_amount_by_trade_unit(order.amount, order.factor)
-=======
-                    # THe money is enough
-                    order.deal_amount = self.round_amount_by_trade_unit(current_tradable_amount, order.factor)
->>>>>>> e9a46937
             else:
                 # Unknown amount of money. Just round the amount
-                order.deal_amount = self.round_amount_by_trade_unit(current_tradable_amount, order.factor)
-
-<<<<<<< HEAD
-=======
-            trade_val = order.deal_amount * trade_price
-            trade_cost = trade_val * self.open_cost
->>>>>>> e9a46937
+                order.deal_amount = self.round_amount_by_trade_unit(order.amount, order.factor)
+
         else:
             raise NotImplementedError("order type {} error".format(order.type))
 
-        self._clip_amount_by_volume(order, dealt_order_amount)
         trade_val = order.deal_amount * trade_price
         trade_cost = max(trade_val * cost_ratio, self.min_cost)
         if trade_val <= 1e-5:
