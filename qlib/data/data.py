--- conflicted
+++ resolved
@@ -10,13 +10,11 @@
 import copy
 import queue
 import bisect
-<<<<<<< HEAD
 from typing import List
 import numpy as np
 import pandas as pd
 from multiprocessing import Pool
 from typing import Iterable, Union
-=======
 from typing import List, Union
 
 import numpy as np
@@ -24,7 +22,6 @@
 
 # For supporting multiprocessing in outter code, joblib is used
 from joblib import delayed
->>>>>>> 163e3c62
 
 from .cache import H
 from ..config import C
@@ -36,7 +33,6 @@
 from .cache import DiskDatasetCache
 from ..utils.time import Freq
 from ..utils.resam import resam_calendar
-<<<<<<< HEAD
 from ..utils import (
     Wrapper,
     init_instance_by_config,
@@ -47,9 +43,7 @@
     normalize_cache_fields,
     code_to_fname,
 )
-=======
 from ..utils.paral import ParallelExt
->>>>>>> 163e3c62
 
 
 class ProviderBackendMixin:
@@ -462,7 +456,6 @@
         """
         raise NotImplementedError("Subclass of DatasetProvider must implement `Dataset` method")
 
-<<<<<<< HEAD
     def _uri(
         self,
         instruments,
@@ -474,9 +467,6 @@
         inst_processors=[],
         **kwargs,
     ):
-=======
-    def _uri(self, instruments, fields, start_time=None, end_time=None, freq="day", disk_cache=1, **kwargs):
->>>>>>> 163e3c62
         """Get task uri, used when generating rabbitmq task in qlib_server
 
         Parameters
@@ -549,36 +539,6 @@
 
         # create iterator
         if isinstance(instruments_d, dict):
-<<<<<<< HEAD
-            for inst, spans in instruments_d.items():
-                data[inst] = p.apply_async(
-                    DatasetProvider.expression_calculator,
-                    args=(
-                        inst,
-                        start_time,
-                        end_time,
-                        freq,
-                        normalize_column_names,
-                        spans,
-                        C,
-                        inst_processors,
-                    ),
-                )
-        else:
-            for inst in instruments_d:
-                data[inst] = p.apply_async(
-                    DatasetProvider.expression_calculator,
-                    args=(
-                        inst,
-                        start_time,
-                        end_time,
-                        freq,
-                        normalize_column_names,
-                        None,
-                        C,
-                        inst_processors,
-                    ),
-=======
             it = instruments_d.items()
         else:
             it = zip(instruments_d, [None] * len(instruments_d))
@@ -590,7 +550,6 @@
             task_l.append(
                 delayed(DatasetProvider.expression_calculator)(
                     inst, start_time, end_time, freq, normalize_column_names, spans, C
->>>>>>> 163e3c62
                 )
             )
 
@@ -931,7 +890,6 @@
         self.conn = conn
         self.queue = queue.Queue()
 
-<<<<<<< HEAD
     def dataset(
         self,
         instruments,
@@ -943,9 +901,6 @@
         return_uri=False,
         inst_processors=[],
     ):
-=======
-    def dataset(self, instruments, fields, start_time=None, end_time=None, freq="day", disk_cache=0, return_uri=False):
->>>>>>> 163e3c62
         if Inst.get_inst_type(instruments) == Inst.DICT:
             get_module_logger("data").warning(
                 "Getting features from a dict of instruments is not recommended because the features will not be "
@@ -1056,7 +1011,6 @@
     def list_instruments(self, instruments, start_time=None, end_time=None, freq="day", as_list=False):
         return Inst.list_instruments(instruments, start_time, end_time, freq, as_list)
 
-<<<<<<< HEAD
     def features(
         self,
         instruments,
@@ -1067,9 +1021,6 @@
         disk_cache=None,
         inst_processors=[],
     ):
-=======
-    def features(self, instruments, fields, start_time=None, end_time=None, freq="day", disk_cache=None):
->>>>>>> 163e3c62
         """
         Parameters:
         -----------
