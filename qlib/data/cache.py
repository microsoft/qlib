--- conflicted
+++ resolved
@@ -32,12 +32,8 @@
 )
 
 from ..log import get_module_logger
-<<<<<<< HEAD
-from .base import Feature, PFeature, Operators
-=======
-from .base import Feature
+from .base import Feature, PFeature
 from .ops import Operators  # pylint: disable=W0611
->>>>>>> 07f0d4f5
 
 
 class QlibCacheException(RuntimeError):
