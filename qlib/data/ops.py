# Copyright (c) Microsoft Corporation.
# Licensed under the MIT License.


from __future__ import division
from __future__ import print_function

import numpy as np
import pandas as pd

from typing import Union, List, Type
from scipy.stats import percentileofscore
from .base import Expression, ExpressionOps, Feature, PFeature
from ..log import get_module_logger
from ..utils import get_callable_kwargs

try:
    from ._libs.rolling import rolling_slope, rolling_rsquare, rolling_resi
    from ._libs.expanding import expanding_slope, expanding_rsquare, expanding_resi
except ImportError:
    print(
        "#### Do not import qlib package in the repository directory in case of importing qlib from . without compiling #####"
    )
    raise
except ValueError:
    print("!!!!!!!! A error occurs when importing operators implemented based on Cython.!!!!!!!!")
    print("!!!!!!!! They will be disabled. Please Upgrade your numpy to enable them     !!!!!!!!")
    # We catch this error because some platform can't upgrade there package (e.g. Kaggle)
    # https://www.kaggle.com/general/293387
    # https://www.kaggle.com/product-feedback/98562


np.seterr(invalid="ignore")


#################### Element-Wise Operator ####################
<<<<<<< HEAD

FLOAT_DTYPES = (float, np.float, np.float32, np.float64)
CATEGORY_DTYPES = (str, "category")


=======
>>>>>>> 5e3924d7
class ElemOperator(ExpressionOps):
    """Element-wise Operator

    Parameters
    ----------
    feature : Expression
        feature instance

    Returns
    ----------
    Expression
        feature operation output
    """

    def __init__(self, feature):
        self.feature = feature

    def __str__(self):
        return "{}({})".format(type(self).__name__, self.feature)

    def get_longest_back_rolling(self):
        return self.feature.get_longest_back_rolling()

    def get_extended_window_size(self):
        return self.feature.get_extended_window_size()


class ChangeInstrument(ElemOperator):
    """Change Instrument Operator
    In some case, one may want to change to another instrument when calculating, for example, to
    calculate beta of a stock with respect to a market index.
    This would require changing the calculation of features from the stock (original instrument) to
    the index (reference instrument)
    Parameters
    ----------
    instrument: new instrument for which the downstream operations should be performed upon.
                i.e., SH000300 (CSI300 index), or ^GPSC (SP500 index).

    feature: the feature to be calculated for the new instrument.
    Returns
    ----------
    Expression
        feature operation output
    """

    def __init__(self, instrument, feature):
        self.instrument = instrument
        self.feature = feature

    def __str__(self):
        return "{}('{}',{})".format(type(self).__name__, self.instrument, self.feature)

    def load(self, instrument, start_index, end_index, *args):
        # the first `instrument` is ignored
        return super().load(self.instrument, start_index, end_index, *args)

    def _load_internal(self, instrument, start_index, end_index, *args):
        return self.feature.load(instrument, start_index, end_index, *args)


class NpElemOperator(ElemOperator):
    """Numpy Element-wise Operator

    Parameters
    ----------
    feature : Expression
        feature instance
    func : str
        numpy feature operation method

    Returns
    ----------
    Expression
        feature operation output
    """

    def __init__(self, feature, func):
        self.func = func
        super(NpElemOperator, self).__init__(feature)

    def _load_internal(self, instrument, start_index, end_index, *args):
        series = self.feature.load(instrument, start_index, end_index, *args)
        if series.dtype not in FLOAT_DTYPES:
            raise ValueError("Numpy element-wise operator only support float dtype.")
        return getattr(np, self.func)(series)


class Abs(NpElemOperator):
    """Feature Absolute Value

    Parameters
    ----------
    feature : Expression
        feature instance

    Returns
    ----------
    Expression
        a feature instance with absolute output
    """

    def __init__(self, feature):
        super(Abs, self).__init__(feature, "abs")


class Sign(NpElemOperator):
    """Feature Sign

    Parameters
    ----------
    feature : Expression
        feature instance

    Returns
    ----------
    Expression
        a feature instance with sign
    """

    def __init__(self, feature):
        super(Sign, self).__init__(feature, "sign")

    def _load_internal(self, instrument, start_index, end_index, *args):
        """
        To avoid error raised by bool type input, we transform the data into float32.
        """
        series = self.feature.load(instrument, start_index, end_index, *args)
        # TODO:  More precision types should be configurable
        series = series.astype(np.float32)
        return getattr(np, self.func)(series)


class Log(NpElemOperator):
    """Feature Log

    Parameters
    ----------
    feature : Expression
        feature instance

    Returns
    ----------
    Expression
        a feature instance with log
    """

    def __init__(self, feature):
        super(Log, self).__init__(feature, "log")


class Mask(NpElemOperator):
    """Feature Mask

    Parameters
    ----------
    feature : Expression
        feature instance
    instrument : str
        instrument mask

    Returns
    ----------
    Expression
        a feature instance with masked instrument
    """

    def __init__(self, feature, instrument):
        super(Mask, self).__init__(feature, "mask")
        self.instrument = instrument

    def __str__(self):
        return "{}({},{})".format(type(self).__name__, self.feature, self.instrument.lower())

    def _load_internal(self, instrument, start_index, end_index, *args):
        return self.feature.load(self.instrument, start_index, end_index, *args)


class Not(NpElemOperator):
    """Not Operator

    Parameters
    ----------
    feature : Expression
        feature instance

    Returns
    ----------
    Feature:
        feature elementwise not output
    """

    def __init__(self, feature):
        super(Not, self).__init__(feature, "bitwise_not")


#################### Pair-Wise Operator ####################
class PairOperator(ExpressionOps):
    """Pair-wise operator

    Parameters
    ----------
    feature_left : Expression
        feature instance or numeric value
    feature_right : Expression
        feature instance or numeric value

    Returns
    ----------
    Feature:
        two features' operation output
    """

    def __init__(self, feature_left, feature_right):
        self.feature_left = feature_left
        self.feature_right = feature_right

    def __str__(self):
        return "{}({},{})".format(type(self).__name__, self.feature_left, self.feature_right)

    def get_longest_back_rolling(self):
        if isinstance(self.feature_left, (Expression,)):
            left_br = self.feature_left.get_longest_back_rolling()
        else:
            left_br = 0

        if isinstance(self.feature_right, (Expression,)):
            right_br = self.feature_right.get_longest_back_rolling()
        else:
            right_br = 0
        return max(left_br, right_br)

    def get_extended_window_size(self):
        if isinstance(self.feature_left, (Expression,)):
            ll, lr = self.feature_left.get_extended_window_size()
        else:
            ll, lr = 0, 0

        if isinstance(self.feature_right, (Expression,)):
            rl, rr = self.feature_right.get_extended_window_size()
        else:
            rl, rr = 0, 0
        return max(ll, rl), max(lr, rr)


class NpPairOperator(PairOperator):
    """Numpy Pair-wise operator

    Parameters
    ----------
    feature_left : Expression
        feature instance or numeric value
    feature_right : Expression
        feature instance or numeric value
    func : str
        operator function

    Returns
    ----------
    Feature:
        two features' operation output
    """

    def __init__(self, feature_left, feature_right, func):
        self.func = func
        super(NpPairOperator, self).__init__(feature_left, feature_right)

    def _load_internal(self, instrument, start_index, end_index, *args):
        assert any(
            [isinstance(self.feature_left, (Expression,)), self.feature_right, Expression]
        ), "at least one of two inputs is Expression instance"
        dtype_validate_error_msg = "Numpy Pair-wise operator not support category dtype."
        if isinstance(self.feature_left, (Expression,)):
            series_left = self.feature_left.load(instrument, start_index, end_index, *args)
            if series_left.dtype in CATEGORY_DTYPES:
                raise ValueError(dtype_validate_error_msg)
        else:
            series_left = self.feature_left  # numeric value
        if isinstance(self.feature_right, (Expression,)):
            series_right = self.feature_right.load(instrument, start_index, end_index, *args)
            if series_right.dtype in CATEGORY_DTYPES:
                raise ValueError(dtype_validate_error_msg)
        else:
            series_right = self.feature_right
        check_length = isinstance(series_left, (np.ndarray, pd.Series)) and isinstance(
            series_right, (np.ndarray, pd.Series)
        )
        if check_length:
            warning_info = (
                f"Loading {instrument}: {str(self)}; np.{self.func}(series_left, series_right), "
                f"The length of series_left and series_right is different: ({len(series_left)}, {len(series_right)}), "
                f"series_left is {str(self.feature_left)}, series_right is {str(self.feature_right)}. Please check the data"
            )
        else:
            warning_info = (
                f"Loading {instrument}: {str(self)}; np.{self.func}(series_left, series_right), "
                f"series_left is {str(self.feature_left)}, series_right is {str(self.feature_right)}. Please check the data"
            )
        try:
            res = getattr(np, self.func)(series_left, series_right)
        except ValueError as e:
            get_module_logger("ops").debug(warning_info)
            raise ValueError(f"{str(e)}. \n\t{warning_info}") from e
        else:
            if check_length and len(series_left) != len(series_right):
                get_module_logger("ops").debug(warning_info)
        return res


class Power(NpPairOperator):
    """Power Operator

    Parameters
    ----------
    feature_left : Expression
        feature instance
    feature_right : Expression
        feature instance

    Returns
    ----------
    Feature:
        The bases in feature_left raised to the exponents in feature_right
    """

    def __init__(self, feature_left, feature_right):
        super(Power, self).__init__(feature_left, feature_right, "power")


class Add(NpPairOperator):
    """Add Operator

    Parameters
    ----------
    feature_left : Expression
        feature instance
    feature_right : Expression
        feature instance

    Returns
    ----------
    Feature:
        two features' sum
    """

    def __init__(self, feature_left, feature_right):
        super(Add, self).__init__(feature_left, feature_right, "add")


class Sub(NpPairOperator):
    """Subtract Operator

    Parameters
    ----------
    feature_left : Expression
        feature instance
    feature_right : Expression
        feature instance

    Returns
    ----------
    Feature:
        two features' subtraction
    """

    def __init__(self, feature_left, feature_right):
        super(Sub, self).__init__(feature_left, feature_right, "subtract")


class Mul(NpPairOperator):
    """Multiply Operator

    Parameters
    ----------
    feature_left : Expression
        feature instance
    feature_right : Expression
        feature instance

    Returns
    ----------
    Feature:
        two features' product
    """

    def __init__(self, feature_left, feature_right):
        super(Mul, self).__init__(feature_left, feature_right, "multiply")


class Div(NpPairOperator):
    """Division Operator

    Parameters
    ----------
    feature_left : Expression
        feature instance
    feature_right : Expression
        feature instance

    Returns
    ----------
    Feature:
        two features' division
    """

    def __init__(self, feature_left, feature_right):
        super(Div, self).__init__(feature_left, feature_right, "divide")


class Greater(NpPairOperator):
    """Greater Operator

    Parameters
    ----------
    feature_left : Expression
        feature instance
    feature_right : Expression
        feature instance

    Returns
    ----------
    Feature:
        greater elements taken from the input two features
    """

    def __init__(self, feature_left, feature_right):
        super(Greater, self).__init__(feature_left, feature_right, "maximum")


class Less(NpPairOperator):
    """Less Operator

    Parameters
    ----------
    feature_left : Expression
        feature instance
    feature_right : Expression
        feature instance

    Returns
    ----------
    Feature:
        smaller elements taken from the input two features
    """

    def __init__(self, feature_left, feature_right):
        super(Less, self).__init__(feature_left, feature_right, "minimum")


class Gt(NpPairOperator):
    """Greater Than Operator

    Parameters
    ----------
    feature_left : Expression
        feature instance
    feature_right : Expression
        feature instance

    Returns
    ----------
    Feature:
        bool series indicate `left > right`
    """

    def __init__(self, feature_left, feature_right):
        super(Gt, self).__init__(feature_left, feature_right, "greater")


class Ge(NpPairOperator):
    """Greater Equal Than Operator

    Parameters
    ----------
    feature_left : Expression
        feature instance
    feature_right : Expression
        feature instance

    Returns
    ----------
    Feature:
        bool series indicate `left >= right`
    """

    def __init__(self, feature_left, feature_right):
        super(Ge, self).__init__(feature_left, feature_right, "greater_equal")


class Lt(NpPairOperator):
    """Less Than Operator

    Parameters
    ----------
    feature_left : Expression
        feature instance
    feature_right : Expression
        feature instance

    Returns
    ----------
    Feature:
        bool series indicate `left < right`
    """

    def __init__(self, feature_left, feature_right):
        super(Lt, self).__init__(feature_left, feature_right, "less")


class Le(NpPairOperator):
    """Less Equal Than Operator

    Parameters
    ----------
    feature_left : Expression
        feature instance
    feature_right : Expression
        feature instance

    Returns
    ----------
    Feature:
        bool series indicate `left <= right`
    """

    def __init__(self, feature_left, feature_right):
        super(Le, self).__init__(feature_left, feature_right, "less_equal")


class Eq(NpPairOperator):
    """Equal Operator

    Parameters
    ----------
    feature_left : Expression
        feature instance
    feature_right : Expression
        feature instance

    Returns
    ----------
    Feature:
        bool series indicate `left == right`
    """

    def __init__(self, feature_left, feature_right):
        super(Eq, self).__init__(feature_left, feature_right, "equal")


class Ne(NpPairOperator):
    """Not Equal Operator

    Parameters
    ----------
    feature_left : Expression
        feature instance
    feature_right : Expression
        feature instance

    Returns
    ----------
    Feature:
        bool series indicate `left != right`
    """

    def __init__(self, feature_left, feature_right):
        super(Ne, self).__init__(feature_left, feature_right, "not_equal")


class And(NpPairOperator):
    """And Operator

    Parameters
    ----------
    feature_left : Expression
        feature instance
    feature_right : Expression
        feature instance

    Returns
    ----------
    Feature:
        two features' row by row & output
    """

    def __init__(self, feature_left, feature_right):
        super(And, self).__init__(feature_left, feature_right, "bitwise_and")


class Or(NpPairOperator):
    """Or Operator

    Parameters
    ----------
    feature_left : Expression
        feature instance
    feature_right : Expression
        feature instance

    Returns
    ----------
    Feature:
        two features' row by row | outputs
    """

    def __init__(self, feature_left, feature_right):
        super(Or, self).__init__(feature_left, feature_right, "bitwise_or")


#################### Triple-wise Operator ####################
class If(ExpressionOps):
    """If Operator

    Parameters
    ----------
    condition : Expression
        feature instance with bool values as condition
    feature_left : Expression
        feature instance
    feature_right : Expression
        feature instance
    """

    def __init__(self, condition, feature_left, feature_right):
        self.condition = condition
        self.feature_left = feature_left
        self.feature_right = feature_right

    def __str__(self):
        return "If({},{},{})".format(self.condition, self.feature_left, self.feature_right)

    def _load_internal(self, instrument, start_index, end_index, *args):
        series_cond = self.condition.load(instrument, start_index, end_index, *args)
        if isinstance(self.feature_left, (Expression,)):
            series_left = self.feature_left.load(instrument, start_index, end_index, *args)
        else:
            series_left = self.feature_left
        if isinstance(self.feature_right, (Expression,)):
            series_right = self.feature_right.load(instrument, start_index, end_index, *args)
        else:
            series_right = self.feature_right
        series = pd.Series(np.where(series_cond, series_left, series_right), index=series_cond.index)
        return series

    def get_longest_back_rolling(self):
        if isinstance(self.feature_left, (Expression,)):
            left_br = self.feature_left.get_longest_back_rolling()
        else:
            left_br = 0

        if isinstance(self.feature_right, (Expression,)):
            right_br = self.feature_right.get_longest_back_rolling()
        else:
            right_br = 0

        if isinstance(self.condition, (Expression,)):
            c_br = self.condition.get_longest_back_rolling()
        else:
            c_br = 0
        return max(left_br, right_br, c_br)

    def get_extended_window_size(self):
        if isinstance(self.feature_left, (Expression,)):
            ll, lr = self.feature_left.get_extended_window_size()
        else:
            ll, lr = 0, 0

        if isinstance(self.feature_right, (Expression,)):
            rl, rr = self.feature_right.get_extended_window_size()
        else:
            rl, rr = 0, 0

        if isinstance(self.condition, (Expression,)):
            cl, cr = self.condition.get_extended_window_size()
        else:
            cl, cr = 0, 0
        return max(ll, rl, cl), max(lr, rr, cr)


#################### Rolling ####################
# NOTE: methods like `rolling.mean` are optimized with cython,
# and are super faster than `rolling.apply(np.mean)`


class Rolling(ExpressionOps):
    """Rolling Operator
    The meaning of rolling and expanding is the same in pandas.
    When the window is set to 0, the behaviour of the operator should follow `expanding`
    Otherwise, it follows `rolling`

    Parameters
    ----------
    feature : Expression
        feature instance
    N : int
        rolling window size
    func : str
        rolling method

    Returns
    ----------
    Expression
        rolling outputs
    """

    def __init__(self, feature, N, func):
        self.feature = feature
        self.N = N
        self.func = func

    def __str__(self):
        return "{}({},{})".format(type(self).__name__, self.feature, self.N)

    def _load_internal(self, instrument, start_index, end_index, *args):
        series = self.feature.load(instrument, start_index, end_index, *args)
        if series.dtype in CATEGORY_DTYPES:
            raise ValueError("Rolling operator not support category dtype.")
        # NOTE: remove all null check,
        # now it's user's responsibility to decide whether use features in null days
        # isnull = series.isnull() # NOTE: isnull = NaN, inf is not null
        if isinstance(self.N, int) and self.N == 0:
            series = getattr(series.expanding(min_periods=1), self.func)()
        elif isinstance(self.N, float) and 0 < self.N < 1:
            series = series.ewm(alpha=self.N, min_periods=1).mean()
        else:
            series = getattr(series.rolling(self.N, min_periods=1), self.func)()
            # series.iloc[:self.N-1] = np.nan
        # series[isnull] = np.nan
        return series

    def get_longest_back_rolling(self):
        if self.N == 0:
            return np.inf
        if 0 < self.N < 1:
            return int(np.log(1e-6) / np.log(1 - self.N))  # (1 - N)**window == 1e-6
        return self.feature.get_longest_back_rolling() + self.N - 1

    def get_extended_window_size(self):
        if self.N == 0:
            # FIXME: How to make this accurate and efficiently? Or  should we
            # remove such support for N == 0?
            get_module_logger(self.__class__.__name__).warning("The Rolling(ATTR, 0) will not be accurately calculated")
            return self.feature.get_extended_window_size()
        elif 0 < self.N < 1:
            lft_etd, rght_etd = self.feature.get_extended_window_size()
            size = int(np.log(1e-6) / np.log(1 - self.N))
            lft_etd = max(lft_etd + size - 1, lft_etd)
            return lft_etd, rght_etd
        else:
            lft_etd, rght_etd = self.feature.get_extended_window_size()
            lft_etd = max(lft_etd + self.N - 1, lft_etd)
            return lft_etd, rght_etd


class Ref(Rolling):
    """Feature Reference

    Parameters
    ----------
    feature : Expression
        feature instance
    N : int
        N = 0, retrieve the first data; N > 0, retrieve data of N periods ago; N < 0, future data

    Returns
    ----------
    Expression
        a feature instance with target reference
    """

    def __init__(self, feature, N):
        super(Ref, self).__init__(feature, N, "ref")

    def _load_internal(self, instrument, start_index, end_index, *args):
        series = self.feature.load(instrument, start_index, end_index, *args)
        # N = 0, return first day
        if series.empty:
            return series  # Pandas bug, see: https://github.com/pandas-dev/pandas/issues/21049
        elif self.N == 0:
            series = pd.Series(series.iloc[0], index=series.index)
        else:
            series = series.shift(self.N)  # copy
        return series

    def get_longest_back_rolling(self):
        if self.N == 0:
            return np.inf
        return self.feature.get_longest_back_rolling() + self.N

    def get_extended_window_size(self):
        if self.N == 0:
            get_module_logger(self.__class__.__name__).warning("The Ref(ATTR, 0) will not be accurately calculated")
            return self.feature.get_extended_window_size()
        else:
            lft_etd, rght_etd = self.feature.get_extended_window_size()
            lft_etd = max(lft_etd + self.N, lft_etd)
            rght_etd = max(rght_etd - self.N, rght_etd)
            return lft_etd, rght_etd


class Mean(Rolling):
    """Rolling Mean (MA)

    Parameters
    ----------
    feature : Expression
        feature instance
    N : int
        rolling window size

    Returns
    ----------
    Expression
        a feature instance with rolling average
    """

    def __init__(self, feature, N):
        super(Mean, self).__init__(feature, N, "mean")


class Sum(Rolling):
    """Rolling Sum

    Parameters
    ----------
    feature : Expression
        feature instance
    N : int
        rolling window size

    Returns
    ----------
    Expression
        a feature instance with rolling sum
    """

    def __init__(self, feature, N):
        super(Sum, self).__init__(feature, N, "sum")


class Std(Rolling):
    """Rolling Std

    Parameters
    ----------
    feature : Expression
        feature instance
    N : int
        rolling window size

    Returns
    ----------
    Expression
        a feature instance with rolling std
    """

    def __init__(self, feature, N):
        super(Std, self).__init__(feature, N, "std")


class Var(Rolling):
    """Rolling Variance

    Parameters
    ----------
    feature : Expression
        feature instance
    N : int
        rolling window size

    Returns
    ----------
    Expression
        a feature instance with rolling variance
    """

    def __init__(self, feature, N):
        super(Var, self).__init__(feature, N, "var")


class Skew(Rolling):
    """Rolling Skewness

    Parameters
    ----------
    feature : Expression
        feature instance
    N : int
        rolling window size

    Returns
    ----------
    Expression
        a feature instance with rolling skewness
    """

    def __init__(self, feature, N):
        if N != 0 and N < 3:
            raise ValueError("The rolling window size of Skewness operation should >= 3")
        super(Skew, self).__init__(feature, N, "skew")


class Kurt(Rolling):
    """Rolling Kurtosis

    Parameters
    ----------
    feature : Expression
        feature instance
    N : int
        rolling window size

    Returns
    ----------
    Expression
        a feature instance with rolling kurtosis
    """

    def __init__(self, feature, N):
        if N != 0 and N < 4:
            raise ValueError("The rolling window size of Kurtosis operation should >= 5")
        super(Kurt, self).__init__(feature, N, "kurt")


class Max(Rolling):
    """Rolling Max

    Parameters
    ----------
    feature : Expression
        feature instance
    N : int
        rolling window size

    Returns
    ----------
    Expression
        a feature instance with rolling max
    """

    def __init__(self, feature, N):
        super(Max, self).__init__(feature, N, "max")


class IdxMax(Rolling):
    """Rolling Max Index

    Parameters
    ----------
    feature : Expression
        feature instance
    N : int
        rolling window size

    Returns
    ----------
    Expression
        a feature instance with rolling max index
    """

    def __init__(self, feature, N):
        super(IdxMax, self).__init__(feature, N, "idxmax")

    def _load_internal(self, instrument, start_index, end_index, *args):
        series = self.feature.load(instrument, start_index, end_index, *args)
        if self.N == 0:
            series = series.expanding(min_periods=1).apply(lambda x: x.argmax() + 1, raw=True)
        else:
            series = series.rolling(self.N, min_periods=1).apply(lambda x: x.argmax() + 1, raw=True)
        return series


class Min(Rolling):
    """Rolling Min

    Parameters
    ----------
    feature : Expression
        feature instance
    N : int
        rolling window size

    Returns
    ----------
    Expression
        a feature instance with rolling min
    """

    def __init__(self, feature, N):
        super(Min, self).__init__(feature, N, "min")


class IdxMin(Rolling):
    """Rolling Min Index

    Parameters
    ----------
    feature : Expression
        feature instance
    N : int
        rolling window size

    Returns
    ----------
    Expression
        a feature instance with rolling min index
    """

    def __init__(self, feature, N):
        super(IdxMin, self).__init__(feature, N, "idxmin")

    def _load_internal(self, instrument, start_index, end_index, *args):
        series = self.feature.load(instrument, start_index, end_index, *args)
        if self.N == 0:
            series = series.expanding(min_periods=1).apply(lambda x: x.argmin() + 1, raw=True)
        else:
            series = series.rolling(self.N, min_periods=1).apply(lambda x: x.argmin() + 1, raw=True)
        return series


class Quantile(Rolling):
    """Rolling Quantile

    Parameters
    ----------
    feature : Expression
        feature instance
    N : int
        rolling window size

    Returns
    ----------
    Expression
        a feature instance with rolling quantile
    """

    def __init__(self, feature, N, qscore):
        super(Quantile, self).__init__(feature, N, "quantile")
        self.qscore = qscore

    def __str__(self):
        return "{}({},{},{})".format(type(self).__name__, self.feature, self.N, self.qscore)

    def _load_internal(self, instrument, start_index, end_index, *args):
        series = self.feature.load(instrument, start_index, end_index, *args)
        if self.N == 0:
            series = series.expanding(min_periods=1).quantile(self.qscore)
        else:
            series = series.rolling(self.N, min_periods=1).quantile(self.qscore)
        return series


class Med(Rolling):
    """Rolling Median

    Parameters
    ----------
    feature : Expression
        feature instance
    N : int
        rolling window size

    Returns
    ----------
    Expression
        a feature instance with rolling median
    """

    def __init__(self, feature, N):
        super(Med, self).__init__(feature, N, "median")


class Mad(Rolling):
    """Rolling Mean Absolute Deviation

    Parameters
    ----------
    feature : Expression
        feature instance
    N : int
        rolling window size

    Returns
    ----------
    Expression
        a feature instance with rolling mean absolute deviation
    """

    def __init__(self, feature, N):
        super(Mad, self).__init__(feature, N, "mad")

    def _load_internal(self, instrument, start_index, end_index, *args):
        series = self.feature.load(instrument, start_index, end_index, *args)
        # TODO: implement in Cython

        def mad(x):
            x1 = x[~np.isnan(x)]
            return np.mean(np.abs(x1 - x1.mean()))

        if self.N == 0:
            series = series.expanding(min_periods=1).apply(mad, raw=True)
        else:
            series = series.rolling(self.N, min_periods=1).apply(mad, raw=True)
        return series


class Rank(Rolling):
    """Rolling Rank (Percentile)

    Parameters
    ----------
    feature : Expression
        feature instance
    N : int
        rolling window size

    Returns
    ----------
    Expression
        a feature instance with rolling rank
    """

    def __init__(self, feature, N):
        super(Rank, self).__init__(feature, N, "rank")

    # for compatiblity of python 3.7, which doesn't support pandas 1.4.0+ which implements Rolling.rank
    def _load_internal(self, instrument, start_index, end_index, *args):
        series = self.feature.load(instrument, start_index, end_index, *args)

        rolling_or_expending = series.expanding(min_periods=1) if self.N == 0 else series.rolling(self.N, min_periods=1)
        if hasattr(rolling_or_expending, "rank"):
            return rolling_or_expending.rank(pct=True)

        def rank(x):
            if np.isnan(x[-1]):
                return np.nan
            x1 = x[~np.isnan(x)]
            if x1.shape[0] == 0:
                return np.nan
            return percentileofscore(x1, x1[-1]) / 100

        return rolling_or_expending.apply(rank, raw=True)


class Count(Rolling):
    """Rolling Count

    Parameters
    ----------
    feature : Expression
        feature instance
    N : int
        rolling window size

    Returns
    ----------
    Expression
        a feature instance with rolling count of number of non-NaN elements
    """

    def __init__(self, feature, N):
        super(Count, self).__init__(feature, N, "count")


class Delta(Rolling):
    """Rolling Delta

    Parameters
    ----------
    feature : Expression
        feature instance
    N : int
        rolling window size

    Returns
    ----------
    Expression
        a feature instance with end minus start in rolling window
    """

    def __init__(self, feature, N):
        super(Delta, self).__init__(feature, N, "delta")

    def _load_internal(self, instrument, start_index, end_index, *args):
        series = self.feature.load(instrument, start_index, end_index, *args)
        if self.N == 0:
            series = series - series.iloc[0]
        else:
            series = series - series.shift(self.N)
        return series


# TODO:
# support pair-wise rolling like `Slope(A, B, N)`
class Slope(Rolling):
    """Rolling Slope
    This operator calculate the slope between `idx` and `feature`.
    (e.g. [<feature_t1>, <feature_t2>, <feature_t3>] and [1, 2, 3])

    Usage Example:
    - "Slope($close, %d)/$close"

    # TODO:
    # Some users may want pair-wise rolling like `Slope(A, B, N)`

    Parameters
    ----------
    feature : Expression
        feature instance
    N : int
        rolling window size

    Returns
    ----------
    Expression
        a feature instance with linear regression slope of given window
    """

    def __init__(self, feature, N):
        super(Slope, self).__init__(feature, N, "slope")

    def _load_internal(self, instrument, start_index, end_index, *args):
        series = self.feature.load(instrument, start_index, end_index, *args)
        if self.N == 0:
            series = pd.Series(expanding_slope(series.values), index=series.index)
        else:
            series = pd.Series(rolling_slope(series.values, self.N), index=series.index)
        return series


class Rsquare(Rolling):
    """Rolling R-value Square

    Parameters
    ----------
    feature : Expression
        feature instance
    N : int
        rolling window size

    Returns
    ----------
    Expression
        a feature instance with linear regression r-value square of given window
    """

    def __init__(self, feature, N):
        super(Rsquare, self).__init__(feature, N, "rsquare")

    def _load_internal(self, instrument, start_index, end_index, *args):
        _series = self.feature.load(instrument, start_index, end_index, *args)
        if self.N == 0:
            series = pd.Series(expanding_rsquare(_series.values), index=_series.index)
        else:
            series = pd.Series(rolling_rsquare(_series.values, self.N), index=_series.index)
            series.loc[np.isclose(_series.rolling(self.N, min_periods=1).std(), 0, atol=2e-05)] = np.nan
        return series


class Resi(Rolling):
    """Rolling Regression Residuals

    Parameters
    ----------
    feature : Expression
        feature instance
    N : int
        rolling window size

    Returns
    ----------
    Expression
        a feature instance with regression residuals of given window
    """

    def __init__(self, feature, N):
        super(Resi, self).__init__(feature, N, "resi")

    def _load_internal(self, instrument, start_index, end_index, *args):
        series = self.feature.load(instrument, start_index, end_index, *args)
        if self.N == 0:
            series = pd.Series(expanding_resi(series.values), index=series.index)
        else:
            series = pd.Series(rolling_resi(series.values, self.N), index=series.index)
        return series


class WMA(Rolling):
    """Rolling WMA

    Parameters
    ----------
    feature : Expression
        feature instance
    N : int
        rolling window size

    Returns
    ----------
    Expression
        a feature instance with weighted moving average output
    """

    def __init__(self, feature, N):
        super(WMA, self).__init__(feature, N, "wma")

    def _load_internal(self, instrument, start_index, end_index, *args):
        series = self.feature.load(instrument, start_index, end_index, *args)
        # TODO: implement in Cython

        def weighted_mean(x):
            w = np.arange(len(x)) + 1
            w = w / w.sum()
            return np.nanmean(w * x)

        if self.N == 0:
            series = series.expanding(min_periods=1).apply(weighted_mean, raw=True)
        else:
            series = series.rolling(self.N, min_periods=1).apply(weighted_mean, raw=True)
        return series


class EMA(Rolling):
    """Rolling Exponential Mean (EMA)

    Parameters
    ----------
    feature : Expression
        feature instance
    N : int, float
        rolling window size

    Returns
    ----------
    Expression
        a feature instance with regression r-value square of given window
    """

    def __init__(self, feature, N):
        super(EMA, self).__init__(feature, N, "ema")

    def _load_internal(self, instrument, start_index, end_index, *args):
        series = self.feature.load(instrument, start_index, end_index, *args)

        def exp_weighted_mean(x):
            a = 1 - 2 / (1 + len(x))
            w = a ** np.arange(len(x))[::-1]
            w /= w.sum()
            return np.nansum(w * x)

        if self.N == 0:
            series = series.expanding(min_periods=1).apply(exp_weighted_mean, raw=True)
        elif 0 < self.N < 1:
            series = series.ewm(alpha=self.N, min_periods=1).mean()
        else:
            series = series.ewm(span=self.N, min_periods=1).mean()
        return series


#################### Pair-Wise Rolling ####################
class PairRolling(ExpressionOps):
    """Pair Rolling Operator

    Parameters
    ----------
    feature_left : Expression
        feature instance
    feature_right : Expression
        feature instance
    N : int
        rolling window size

    Returns
    ----------
    Expression
        a feature instance with rolling output of two input features
    """

    def __init__(self, feature_left, feature_right, N, func):
        # TODO: in what case will a const be passed into `__init__` as `feature_left` or `feature_right`
        self.feature_left = feature_left
        self.feature_right = feature_right
        self.N = N
        self.func = func

    def __str__(self):
        return "{}({},{},{})".format(type(self).__name__, self.feature_left, self.feature_right, self.N)

    def _load_internal(self, instrument, start_index, end_index, *args):
        assert any(
            [isinstance(self.feature_left, Expression), self.feature_right, Expression]
        ), "at least one of two inputs is Expression instance"
        dtype_validate_error_msg = "Pair Rolling operator not support category dtype."
        if isinstance(self.feature_left, Expression):
            series_left = self.feature_left.load(instrument, start_index, end_index, *args)
            if series_left.dtype in CATEGORY_DTYPES:
                raise ValueError(dtype_validate_error_msg)
        else:
            series_left = self.feature_left  # numeric value
        if isinstance(self.feature_right, Expression):
            series_right = self.feature_right.load(instrument, start_index, end_index, *args)
            if series_right.dtype in CATEGORY_DTYPES:
                raise ValueError(dtype_validate_error_msg)
        else:
            series_right = self.feature_right
        if self.N == 0:
            series = getattr(series_left.expanding(min_periods=1), self.func)(series_right)
        else:
            series = getattr(series_left.rolling(self.N, min_periods=1), self.func)(series_right)
        return series

    def get_longest_back_rolling(self):
        if self.N == 0:
            return np.inf
        if isinstance(self.feature_left, Expression):
            left_br = self.feature_left.get_longest_back_rolling()
        else:
            left_br = 0

        if isinstance(self.feature_right, Expression):
            right_br = self.feature_right.get_longest_back_rolling()
        else:
            right_br = 0
        return max(left_br, right_br)

    def get_extended_window_size(self):
        if isinstance(self.feature_left, Expression):
            ll, lr = self.feature_left.get_extended_window_size()
        else:
            ll, lr = 0, 0
        if isinstance(self.feature_right, Expression):
            rl, rr = self.feature_right.get_extended_window_size()
        else:
            rl, rr = 0, 0
        if self.N == 0:
            get_module_logger(self.__class__.__name__).warning(
                "The PairRolling(ATTR, 0) will not be accurately calculated"
            )
            return -np.inf, max(lr, rr)
        else:
            return max(ll, rl) + self.N - 1, max(lr, rr)


class Corr(PairRolling):
    """Rolling Correlation

    Parameters
    ----------
    feature_left : Expression
        feature instance
    feature_right : Expression
        feature instance
    N : int
        rolling window size

    Returns
    ----------
    Expression
        a feature instance with rolling correlation of two input features
    """

    def __init__(self, feature_left, feature_right, N):
        super(Corr, self).__init__(feature_left, feature_right, N, "corr")

    def _load_internal(self, instrument, start_index, end_index, *args):
        res: pd.Series = super(Corr, self)._load_internal(instrument, start_index, end_index, *args)

        # NOTE: Load uses MemCache, so calling load again will not cause performance degradation
        series_left = self.feature_left.load(instrument, start_index, end_index, *args)
        series_right = self.feature_right.load(instrument, start_index, end_index, *args)
        res.loc[
            np.isclose(series_left.rolling(self.N, min_periods=1).std(), 0, atol=2e-05)
            | np.isclose(series_right.rolling(self.N, min_periods=1).std(), 0, atol=2e-05)
        ] = np.nan
        return res


class Cov(PairRolling):
    """Rolling Covariance

    Parameters
    ----------
    feature_left : Expression
        feature instance
    feature_right : Expression
        feature instance
    N : int
        rolling window size

    Returns
    ----------
    Expression
        a feature instance with rolling max of two input features
    """

    def __init__(self, feature_left, feature_right, N):
        super(Cov, self).__init__(feature_left, feature_right, N, "cov")


#################### Operator which only support data with time index ####################
# Convention
# - The name of the operators in this section will start with "T"


class TResample(ElemOperator):
    def __init__(self, feature, freq, func):
        """
        Resampling the data to target frequency.
        The resample function of pandas is used.

        - the timestamp will be at the start of the time span after resample.

        Parameters
        ----------
        feature : Expression
            An expression for calculating the feature
        freq : str
            It will be passed into the resample method for resampling basedn on given frequency
        func : method
            The method to get the resampled values
            Some expression are high frequently used
        """
        self.feature = feature
        self.freq = freq
        self.func = func

    def __str__(self):
        return "{}({},{})".format(type(self).__name__, self.feature, self.freq)

    def _load_internal(self, instrument, start_index, end_index, *args):
        series = self.feature.load(instrument, start_index, end_index, *args)

        if series.empty:
            return series
        else:
            if self.func == "sum":
                return getattr(series.resample(self.freq), self.func)(min_count=1)
            else:
                return getattr(series.resample(self.freq), self.func)()


TOpsList = [TResample]
OpsList = [
    ChangeInstrument,
    Rolling,
    Ref,
    Max,
    Min,
    Sum,
    Mean,
    Std,
    Var,
    Skew,
    Kurt,
    Med,
    Mad,
    Slope,
    Rsquare,
    Resi,
    Rank,
    Quantile,
    Count,
    EMA,
    WMA,
    Corr,
    Cov,
    Delta,
    Abs,
    Sign,
    Log,
    Power,
    Add,
    Sub,
    Mul,
    Div,
    Greater,
    Less,
    And,
    Or,
    Not,
    Gt,
    Ge,
    Lt,
    Le,
    Eq,
    Ne,
    Mask,
    IdxMax,
    IdxMin,
    If,
    Feature,
    PFeature,
] + [TResample]


class OpsWrapper:
    """Ops Wrapper"""

    def __init__(self):
        self._ops = {}

    def reset(self):
        self._ops = {}

    def register(self, ops_list: List[Union[Type[ExpressionOps], dict]]):
        """register operator

        Parameters
        ----------
        ops_list : List[Union[Type[ExpressionOps], dict]]
            - if type(ops_list) is List[Type[ExpressionOps]], each element of ops_list represents the operator class, which should be the subclass of `ExpressionOps`.
            - if type(ops_list) is List[dict], each element of ops_list represents the config of operator, which has the following format:

                .. code-block:: text

                    {
                        "class": class_name,
                        "module_path": path,
                    }

                Note: `class` should be the class name of operator, `module_path` should be a python module or path of file.
        """
        for _operator in ops_list:
            if isinstance(_operator, dict):
                _ops_class, _ = get_callable_kwargs(_operator)
            else:
                _ops_class = _operator

            if not issubclass(_ops_class, (Expression,)):
                raise TypeError("operator must be subclass of ExpressionOps, not {}".format(_ops_class))

            if _ops_class.__name__ in self._ops:
                get_module_logger(self.__class__.__name__).warning(
                    "The custom operator [{}] will override the qlib default definition".format(_ops_class.__name__)
                )
            self._ops[_ops_class.__name__] = _ops_class

    def __getattr__(self, key):
        if key not in self._ops:
            raise AttributeError("The operator [{0}] is not registered".format(key))
        return self._ops[key]


Operators = OpsWrapper()


def register_all_ops(C):
    """register all operator"""
    logger = get_module_logger("ops")

    from qlib.data.pit import P, PRef  # pylint: disable=C0415

    Operators.reset()
    Operators.register(OpsList + [P, PRef])

    if getattr(C, "custom_ops", None) is not None:
        Operators.register(C.custom_ops)
        logger.debug("register custom operator {}".format(C.custom_ops))<|MERGE_RESOLUTION|>--- conflicted
+++ resolved
@@ -34,14 +34,9 @@
 
 
 #################### Element-Wise Operator ####################
-<<<<<<< HEAD
-
 FLOAT_DTYPES = (float, np.float, np.float32, np.float64)
 CATEGORY_DTYPES = (str, "category")
 
-
-=======
->>>>>>> 5e3924d7
 class ElemOperator(ExpressionOps):
     """Element-wise Operator
 
