--- conflicted
+++ resolved
@@ -22,7 +22,7 @@
         "#### Do not import qlib package in the repository directory in case of importing qlib from . without compiling #####"
     )
     raise
-except ValueError:
+except ValueError as e:
     print("!!!!!!!! A error occurs when importing operators implemented based on Cython.!!!!!!!!")
     print("!!!!!!!! They will be disabled. Please Upgrade your numpy to enable them     !!!!!!!!")
     # We catch this error because some platform can't upgrade there package (e.g. Kaggle)
@@ -32,92 +32,6 @@
 
 np.seterr(invalid="ignore")
 
-<<<<<<< HEAD
-#################### Change instrument ########################
-# In some case, one may want to change to another instrument when calculating, for example
-# calculate beta of a stock with respect to a market index
-# this would require change the calculation of features from the stock (original instrument) to
-# the index (reference instrument)
-# #############################
-
-
-class ChangeInstrument(ExpressionOps):
-    """Change Instrument Operator
-    In some case, one may want to change to another instrument when calculating, for example, to
-    calculate beta of a stock with respect to a market index.
-    This would require changing the calculation of features from the stock (original instrument) to
-    the index (reference instrument)
-    Parameters
-    ----------
-    instrument: new instrument for which the downstream operations should be performed upon.
-                i.e., SH000300 (CSI300 index), or ^GPSC (SP500 index).
-
-    feature: the feature to be calculated for the new instrument.
-    Returns
-    ----------
-    Expression
-        feature operation output
-    """
-
-    def __init__(self, instrument, feature):
-        self.instrument = instrument
-        self.feature = feature
-
-    def __str__(self):
-        return "{}({},{})".format(type(self).__name__, self.instrument, self.feature)
-
-    def load(self, instrument, start_index, end_index, freq):
-        """load  feature
-
-        Parameters
-        ----------
-        instrument : str
-            instrument code, however, the actual instrument loaded is self.instrument through initialization
-        start_index : str
-            feature start index [in calendar].
-        end_index : str
-            feature end  index  [in calendar].
-        freq : str
-            feature frequency.
-
-        Returns
-        ----------
-        pd.Series
-            feature series: The index of the series is the calendar index
-        """
-        from .cache import H  # pylint: disable=C0415
-
-        # cache
-        args = str(self), self.instrument, start_index, end_index, freq
-        if args in H["f"]:
-            return H["f"][args]
-        if start_index is not None and end_index is not None and start_index > end_index:
-            raise ValueError("Invalid index range: {} {}".format(start_index, end_index))
-        try:
-            series = self._load_internal(self.instrument, start_index, end_index, freq)
-        except Exception as e:
-            get_module_logger("data").debug(
-                f"Loading data error: instrument={instrument}, expression={str(self)}, "
-                f"start_index={start_index}, end_index={end_index}, freq={freq}. "
-                f"error info: {str(e)}"
-            )
-            raise
-        series.name = str(self)
-        H["f"][args] = series
-        return series
-
-    def _load_internal(self, instrument, start_index, end_index, freq):
-        series = self.feature.load(self.instrument, start_index, end_index, freq)
-        return series
-
-    def get_longest_back_rolling(self):
-        return self.feature.get_longest_back_rolling()
-
-    def get_extended_window_size(self):
-        return self.feature.get_extended_window_size()
-
-=======
->>>>>>> a25b736c
 
 #################### Element-Wise Operator ####################
 
@@ -1655,7 +1569,6 @@
 
 TOpsList = [TResample]
 OpsList = [
-    ChangeInstrument,
     Rolling,
     Ref,
     Max,
