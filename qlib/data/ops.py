# Copyright (c) Microsoft Corporation.
# Licensed under the MIT License.


from __future__ import division
from __future__ import print_function

import sys
import abc
import numpy as np
import pandas as pd

from typing import Union, List, Type
from scipy.stats import percentileofscore

from .base import Expression, ExpressionOps, Feature

from ..config import C
from ..log import get_module_logger
from ..utils import get_callable_kwargs

try:
    from ._libs.rolling import rolling_slope, rolling_rsquare, rolling_resi
    from ._libs.expanding import expanding_slope, expanding_rsquare, expanding_resi
except ImportError:
    print(
        "#### Do not import qlib package in the repository directory in case of importing qlib from . without compiling #####"
    )
    raise


np.seterr(invalid="ignore")

#################### Element-Wise Operator ####################


class ElemOperator(ExpressionOps):
    """Element-wise Operator

    Parameters
    ----------
    feature : Expression
        feature instance

    Returns
    ----------
    Expression
        feature operation output
    """

    def __init__(self, feature):
        self.feature = feature

    def __str__(self):
        return "{}({})".format(type(self).__name__, self.feature)

    def get_longest_back_rolling(self):
        return self.feature.get_longest_back_rolling()

    def get_extended_window_size(self):
        return self.feature.get_extended_window_size()


class NpElemOperator(ElemOperator):
    """Numpy Element-wise Operator

    Parameters
    ----------
    feature : Expression
        feature instance
    func : str
        numpy feature operation method

    Returns
    ----------
    Expression
        feature operation output
    """

    def __init__(self, feature, func):
        self.func = func
        super(NpElemOperator, self).__init__(feature)

    def _load_internal(self, instrument, start_index, end_index, freq):
        series = self.feature.load(instrument, start_index, end_index, freq)
        return getattr(np, self.func)(series)


class Abs(NpElemOperator):
    """Feature Absolute Value

    Parameters
    ----------
    feature : Expression
        feature instance

    Returns
    ----------
    Expression
        a feature instance with absolute output
    """

    def __init__(self, feature):
        super(Abs, self).__init__(feature, "abs")


class Sign(NpElemOperator):
    """Feature Sign

    Parameters
    ----------
    feature : Expression
        feature instance

    Returns
    ----------
    Expression
        a feature instance with sign
    """

    def __init__(self, feature):
        super(Sign, self).__init__(feature, "sign")

    def _load_internal(self, instrument, start_index, end_index, freq):
        """
        To avoid error raised by bool type input, we transform the data into float32.
        """
        series = self.feature.load(instrument, start_index, end_index, freq)
        # TODO:  More precision types should be configurable
        series = series.astype(np.float32)
        return getattr(np, self.func)(series)


class Log(NpElemOperator):
    """Feature Log

    Parameters
    ----------
    feature : Expression
        feature instance

    Returns
    ----------
    Expression
        a feature instance with log
    """

    def __init__(self, feature):
        super(Log, self).__init__(feature, "log")


class Power(NpElemOperator):
    """Feature Power

    Parameters
    ----------
    feature : Expression
        feature instance

    Returns
    ----------
    Expression
        a feature instance with power
    """

    def __init__(self, feature, exponent):
        super(Power, self).__init__(feature, "power")
        self.exponent = exponent

    def __str__(self):
        return "{}({},{})".format(type(self).__name__, self.feature, self.exponent)

    def _load_internal(self, instrument, start_index, end_index, freq):
        series = self.feature.load(instrument, start_index, end_index, freq)
        return getattr(np, self.func)(series, self.exponent)


class Mask(NpElemOperator):
    """Feature Mask

    Parameters
    ----------
    feature : Expression
        feature instance
    instrument : str
        instrument mask

    Returns
    ----------
    Expression
        a feature instance with masked instrument
    """

    def __init__(self, feature, instrument):
        super(Mask, self).__init__(feature, "mask")
        self.instrument = instrument

    def __str__(self):
        return "{}({},{})".format(type(self).__name__, self.feature, self.instrument.lower())

    def _load_internal(self, instrument, start_index, end_index, freq):
        return self.feature.load(self.instrument, start_index, end_index, freq)


class Not(NpElemOperator):
    """Not Operator

    Parameters
    ----------
    feature_left : Expression
        feature instance
    feature_right : Expression
        feature instance

    Returns
    ----------
    Feature:
        feature elementwise not output
    """

    def __init__(self, feature):
        super(Not, self).__init__(feature, "bitwise_not")


#################### Pair-Wise Operator ####################
class PairOperator(ExpressionOps):
    """Pair-wise operator

    Parameters
    ----------
    feature_left : Expression
        feature instance or numeric value
    feature_right : Expression
        feature instance or numeric value
    func : str
        operator function

    Returns
    ----------
    Feature:
        two features' operation output
    """

    def __init__(self, feature_left, feature_right):
        self.feature_left = feature_left
        self.feature_right = feature_right

    def __str__(self):
        return "{}({},{})".format(type(self).__name__, self.feature_left, self.feature_right)

    def get_longest_back_rolling(self):
        if isinstance(self.feature_left, Expression):
            left_br = self.feature_left.get_longest_back_rolling()
        else:
            left_br = 0

        if isinstance(self.feature_right, Expression):
            right_br = self.feature_right.get_longest_back_rolling()
        else:
            right_br = 0
        return max(left_br, right_br)

    def get_extended_window_size(self):
        if isinstance(self.feature_left, Expression):
            ll, lr = self.feature_left.get_extended_window_size()
        else:
            ll, lr = 0, 0

        if isinstance(self.feature_right, Expression):
            rl, rr = self.feature_right.get_extended_window_size()
        else:
            rl, rr = 0, 0
        return max(ll, rl), max(lr, rr)


class NpPairOperator(PairOperator):
    """Numpy Pair-wise operator

    Parameters
    ----------
    feature_left : Expression
        feature instance or numeric value
    feature_right : Expression
        feature instance or numeric value
    func : str
        operator function

    Returns
    ----------
    Feature:
        two features' operation output
    """

    def __init__(self, feature_left, feature_right, func):
        self.func = func
        super(NpPairOperator, self).__init__(feature_left, feature_right)

    def _load_internal(self, instrument, start_index, end_index, freq):
        assert any(
            [isinstance(self.feature_left, Expression), self.feature_right, Expression]
        ), "at least one of two inputs is Expression instance"
        if isinstance(self.feature_left, Expression):
            series_left = self.feature_left.load(instrument, start_index, end_index, freq)
        else:
            series_left = self.feature_left  # numeric value
        if isinstance(self.feature_right, Expression):
            series_right = self.feature_right.load(instrument, start_index, end_index, freq)
        else:
            series_right = self.feature_right
        check_length = isinstance(series_left, (np.ndarray, pd.Series)) and isinstance(
            series_right, (np.ndarray, pd.Series)
        )
        if check_length:
            warning_info = (
                f"Loading {instrument}: {str(self)}; np.{self.func}(series_left, series_right), "
                f"The length of series_left and series_right is different: ({len(series_left)}, {len(series_right)}), "
                f"series_left is {str(self.feature_left)}, series_right is {str(self.feature_right)}. Please check the data"
            )
        else:
            warning_info = (
                f"Loading {instrument}: {str(self)}; np.{self.func}(series_left, series_right), "
                f"series_left is {str(self.feature_left)}, series_right is {str(self.feature_right)}. Please check the data"
            )
        try:
            res = getattr(np, self.func)(series_left, series_right)
        except ValueError as e:
            get_module_logger("ops").debug(warning_info)
            raise ValueError(f"{str(e)}. \n\t{warning_info}")
        else:
            if check_length and len(series_left) != len(series_right):
                get_module_logger("ops").debug(warning_info)
        return res


class Add(NpPairOperator):
    """Add Operator

    Parameters
    ----------
    feature_left : Expression
        feature instance
    feature_right : Expression
        feature instance

    Returns
    ----------
    Feature:
        two features' sum
    """

    def __init__(self, feature_left, feature_right):
        super(Add, self).__init__(feature_left, feature_right, "add")


class Sub(NpPairOperator):
    """Subtract Operator

    Parameters
    ----------
    feature_left : Expression
        feature instance
    feature_right : Expression
        feature instance

    Returns
    ----------
    Feature:
        two features' subtraction
    """

    def __init__(self, feature_left, feature_right):
        super(Sub, self).__init__(feature_left, feature_right, "subtract")


class Mul(NpPairOperator):
    """Multiply Operator

    Parameters
    ----------
    feature_left : Expression
        feature instance
    feature_right : Expression
        feature instance

    Returns
    ----------
    Feature:
        two features' product
    """

    def __init__(self, feature_left, feature_right):
        super(Mul, self).__init__(feature_left, feature_right, "multiply")


class Div(NpPairOperator):
    """Division Operator

    Parameters
    ----------
    feature_left : Expression
        feature instance
    feature_right : Expression
        feature instance

    Returns
    ----------
    Feature:
        two features' division
    """

    def __init__(self, feature_left, feature_right):
        super(Div, self).__init__(feature_left, feature_right, "divide")


class Greater(NpPairOperator):
    """Greater Operator

    Parameters
    ----------
    feature_left : Expression
        feature instance
    feature_right : Expression
        feature instance

    Returns
    ----------
    Feature:
        greater elements taken from the input two features
    """

    def __init__(self, feature_left, feature_right):
        super(Greater, self).__init__(feature_left, feature_right, "maximum")


class Less(NpPairOperator):
    """Less Operator

    Parameters
    ----------
    feature_left : Expression
        feature instance
    feature_right : Expression
        feature instance

    Returns
    ----------
    Feature:
        smaller elements taken from the input two features
    """

    def __init__(self, feature_left, feature_right):
        super(Less, self).__init__(feature_left, feature_right, "minimum")


class Gt(NpPairOperator):
    """Greater Than Operator

    Parameters
    ----------
    feature_left : Expression
        feature instance
    feature_right : Expression
        feature instance

    Returns
    ----------
    Feature:
        bool series indicate `left > right`
    """

    def __init__(self, feature_left, feature_right):
        super(Gt, self).__init__(feature_left, feature_right, "greater")


class Ge(NpPairOperator):
    """Greater Equal Than Operator

    Parameters
    ----------
    feature_left : Expression
        feature instance
    feature_right : Expression
        feature instance

    Returns
    ----------
    Feature:
        bool series indicate `left >= right`
    """

    def __init__(self, feature_left, feature_right):
        super(Ge, self).__init__(feature_left, feature_right, "greater_equal")


class Lt(NpPairOperator):
    """Less Than Operator

    Parameters
    ----------
    feature_left : Expression
        feature instance
    feature_right : Expression
        feature instance

    Returns
    ----------
    Feature:
        bool series indicate `left < right`
    """

    def __init__(self, feature_left, feature_right):
        super(Lt, self).__init__(feature_left, feature_right, "less")


class Le(NpPairOperator):
    """Less Equal Than Operator

    Parameters
    ----------
    feature_left : Expression
        feature instance
    feature_right : Expression
        feature instance

    Returns
    ----------
    Feature:
        bool series indicate `left <= right`
    """

    def __init__(self, feature_left, feature_right):
        super(Le, self).__init__(feature_left, feature_right, "less_equal")


class Eq(NpPairOperator):
    """Equal Operator

    Parameters
    ----------
    feature_left : Expression
        feature instance
    feature_right : Expression
        feature instance

    Returns
    ----------
    Feature:
        bool series indicate `left == right`
    """

    def __init__(self, feature_left, feature_right):
        super(Eq, self).__init__(feature_left, feature_right, "equal")


class Ne(NpPairOperator):
    """Not Equal Operator

    Parameters
    ----------
    feature_left : Expression
        feature instance
    feature_right : Expression
        feature instance

    Returns
    ----------
    Feature:
        bool series indicate `left != right`
    """

    def __init__(self, feature_left, feature_right):
        super(Ne, self).__init__(feature_left, feature_right, "not_equal")


class And(NpPairOperator):
    """And Operator

    Parameters
    ----------
    feature_left : Expression
        feature instance
    feature_right : Expression
        feature instance

    Returns
    ----------
    Feature:
        two features' row by row & output
    """

    def __init__(self, feature_left, feature_right):
        super(And, self).__init__(feature_left, feature_right, "bitwise_and")


class Or(NpPairOperator):
    """Or Operator

    Parameters
    ----------
    feature_left : Expression
        feature instance
    feature_right : Expression
        feature instance

    Returns
    ----------
    Feature:
        two features' row by row | outputs
    """

    def __init__(self, feature_left, feature_right):
        super(Or, self).__init__(feature_left, feature_right, "bitwise_or")


#################### Triple-wise Operator ####################
class If(ExpressionOps):
    """If Operator

    Parameters
    ----------
    condition : Expression
        feature instance with bool values as condition
    feature_left : Expression
        feature instance
    feature_right : Expression
        feature instance
    """

    def __init__(self, condition, feature_left, feature_right):
        self.condition = condition
        self.feature_left = feature_left
        self.feature_right = feature_right

    def __str__(self):
        return "If({},{},{})".format(self.condition, self.feature_left, self.feature_right)

    def _load_internal(self, instrument, start_index, end_index, freq):
        series_cond = self.condition.load(instrument, start_index, end_index, freq)
        if isinstance(self.feature_left, Expression):
            series_left = self.feature_left.load(instrument, start_index, end_index, freq)
        else:
            series_left = self.feature_left
        if isinstance(self.feature_right, Expression):
            series_right = self.feature_right.load(instrument, start_index, end_index, freq)
        else:
            series_right = self.feature_right
        series = pd.Series(np.where(series_cond, series_left, series_right), index=series_cond.index)
        return series

    def get_longest_back_rolling(self):
        if isinstance(self.feature_left, Expression):
            left_br = self.feature_left.get_longest_back_rolling()
        else:
            left_br = 0

        if isinstance(self.feature_right, Expression):
            right_br = self.feature_right.get_longest_back_rolling()
        else:
            right_br = 0

        if isinstance(self.condition, Expression):
            c_br = self.condition.get_longest_back_rolling()
        else:
            c_br = 0
        return max(left_br, right_br, c_br)

    def get_extended_window_size(self):
        if isinstance(self.feature_left, Expression):
            ll, lr = self.feature_left.get_extended_window_size()
        else:
            ll, lr = 0, 0

        if isinstance(self.feature_right, Expression):
            rl, rr = self.feature_right.get_extended_window_size()
        else:
            rl, rr = 0, 0

        if isinstance(self.condition, Expression):
            cl, cr = self.condition.get_extended_window_size()
        else:
            cl, cr = 0, 0
        return max(ll, rl, cl), max(lr, rr, cr)


#################### Rolling ####################
# NOTE: methods like `rolling.mean` are optimized with cython,
# and are super faster than `rolling.apply(np.mean)`


class Rolling(ExpressionOps):
    """Rolling Operator
    The meaning of rolling and expanding is the same in pandas.
    When the window is set to 0, the behaviour of the operator should follow `expanding`
    Otherwise, it follows `rolling`

    Parameters
    ----------
    feature : Expression
        feature instance
    N : int
        rolling window size
    func : str
        rolling method

    Returns
    ----------
    Expression
        rolling outputs
    """

    def __init__(self, feature, N, func):
        self.feature = feature
        self.N = N
        self.func = func

    def __str__(self):
        return "{}({},{})".format(type(self).__name__, self.feature, self.N)

    def _load_internal(self, instrument, start_index, end_index, freq):
        series = self.feature.load(instrument, start_index, end_index, freq)
        # NOTE: remove all null check,
        # now it's user's responsibility to decide whether use features in null days
        # isnull = series.isnull() # NOTE: isnull = NaN, inf is not null
        if self.N == 0:
            series = getattr(series.expanding(min_periods=1), self.func)()
        elif 0 < self.N < 1:
            series = series.ewm(alpha=self.N, min_periods=1).mean()
        else:
            series = getattr(series.rolling(self.N, min_periods=1), self.func)()
            # series.iloc[:self.N-1] = np.nan
        # series[isnull] = np.nan
        return series

    def get_longest_back_rolling(self):
        if self.N == 0:
            return np.inf
        if 0 < self.N < 1:
            return int(np.log(1e-6) / np.log(1 - self.N))  # (1 - N)**window == 1e-6
        return self.feature.get_longest_back_rolling() + self.N - 1

    def get_extended_window_size(self):
        if self.N == 0:
            # FIXME: How to make this accurate and efficiently? Or  should we
            # remove such support for N == 0?
            get_module_logger(self.__class__.__name__).warning("The Rolling(ATTR, 0) will not be accurately calculated")
            return self.feature.get_extended_window_size()
        elif 0 < self.N < 1:
            lft_etd, rght_etd = self.feature.get_extended_window_size()
            size = int(np.log(1e-6) / np.log(1 - self.N))
            lft_etd = max(lft_etd + size - 1, lft_etd)
            return lft_etd, rght_etd
        else:
            lft_etd, rght_etd = self.feature.get_extended_window_size()
            lft_etd = max(lft_etd + self.N - 1, lft_etd)
            return lft_etd, rght_etd


class Ref(Rolling):
    """Feature Reference

    Parameters
    ----------
    feature : Expression
        feature instance
    N : int
        N = 0, retrieve the first data; N > 0, retrieve data of N periods ago; N < 0, future data

    Returns
    ----------
    Expression
        a feature instance with target reference
    """

    def __init__(self, feature, N):
        super(Ref, self).__init__(feature, N, "ref")

    def _load_internal(self, instrument, start_index, end_index, freq):
        series = self.feature.load(instrument, start_index, end_index, freq)
        # N = 0, return first day
        if series.empty:
            return series  # Pandas bug, see: https://github.com/pandas-dev/pandas/issues/21049
        elif self.N == 0:
            series = pd.Series(series.iloc[0], index=series.index)
        else:
            series = series.shift(self.N)  # copy
        return series

    def get_longest_back_rolling(self):
        if self.N == 0:
            return np.inf
        return self.feature.get_longest_back_rolling() + self.N

    def get_extended_window_size(self):
        if self.N == 0:
            get_module_logger(self.__class__.__name__).warning("The Ref(ATTR, 0) will not be accurately calculated")
            return self.feature.get_extended_window_size()
        else:
            lft_etd, rght_etd = self.feature.get_extended_window_size()
            lft_etd = max(lft_etd + self.N, lft_etd)
            rght_etd = max(rght_etd - self.N, rght_etd)
            return lft_etd, rght_etd


class Mean(Rolling):
    """Rolling Mean (MA)

    Parameters
    ----------
    feature : Expression
        feature instance
    N : int
        rolling window size

    Returns
    ----------
    Expression
        a feature instance with rolling average
    """

    def __init__(self, feature, N):
        super(Mean, self).__init__(feature, N, "mean")


class Sum(Rolling):
    """Rolling Sum

    Parameters
    ----------
    feature : Expression
        feature instance
    N : int
        rolling window size

    Returns
    ----------
    Expression
        a feature instance with rolling sum
    """

    def __init__(self, feature, N):
        super(Sum, self).__init__(feature, N, "sum")


class Std(Rolling):
    """Rolling Std

    Parameters
    ----------
    feature : Expression
        feature instance
    N : int
        rolling window size

    Returns
    ----------
    Expression
        a feature instance with rolling std
    """

    def __init__(self, feature, N):
        super(Std, self).__init__(feature, N, "std")


class Var(Rolling):
    """Rolling Variance

    Parameters
    ----------
    feature : Expression
        feature instance
    N : int
        rolling window size

    Returns
    ----------
    Expression
        a feature instance with rolling variance
    """

    def __init__(self, feature, N):
        super(Var, self).__init__(feature, N, "var")


class Skew(Rolling):
    """Rolling Skewness

    Parameters
    ----------
    feature : Expression
        feature instance
    N : int
        rolling window size

    Returns
    ----------
    Expression
        a feature instance with rolling skewness
    """

    def __init__(self, feature, N):
        if N != 0 and N < 3:
            raise ValueError("The rolling window size of Skewness operation should >= 3")
        super(Skew, self).__init__(feature, N, "skew")


class Kurt(Rolling):
    """Rolling Kurtosis

    Parameters
    ----------
    feature : Expression
        feature instance
    N : int
        rolling window size

    Returns
    ----------
    Expression
        a feature instance with rolling kurtosis
    """

    def __init__(self, feature, N):
        if N != 0 and N < 4:
            raise ValueError("The rolling window size of Kurtosis operation should >= 5")
        super(Kurt, self).__init__(feature, N, "kurt")


class Max(Rolling):
    """Rolling Max

    Parameters
    ----------
    feature : Expression
        feature instance
    N : int
        rolling window size

    Returns
    ----------
    Expression
        a feature instance with rolling max
    """

    def __init__(self, feature, N):
        super(Max, self).__init__(feature, N, "max")


class IdxMax(Rolling):
    """Rolling Max Index

    Parameters
    ----------
    feature : Expression
        feature instance
    N : int
        rolling window size

    Returns
    ----------
    Expression
        a feature instance with rolling max index
    """

    def __init__(self, feature, N):
        super(IdxMax, self).__init__(feature, N, "idxmax")

    def _load_internal(self, instrument, start_index, end_index, freq):
        series = self.feature.load(instrument, start_index, end_index, freq)
        if self.N == 0:
            series = series.expanding(min_periods=1).apply(lambda x: x.argmax() + 1, raw=True)
        else:
            series = series.rolling(self.N, min_periods=1).apply(lambda x: x.argmax() + 1, raw=True)
        return series


class Min(Rolling):
    """Rolling Min

    Parameters
    ----------
    feature : Expression
        feature instance
    N : int
        rolling window size

    Returns
    ----------
    Expression
        a feature instance with rolling min
    """

    def __init__(self, feature, N):
        super(Min, self).__init__(feature, N, "min")


class IdxMin(Rolling):
    """Rolling Min Index

    Parameters
    ----------
    feature : Expression
        feature instance
    N : int
        rolling window size

    Returns
    ----------
    Expression
        a feature instance with rolling min index
    """

    def __init__(self, feature, N):
        super(IdxMin, self).__init__(feature, N, "idxmin")

    def _load_internal(self, instrument, start_index, end_index, freq):
        series = self.feature.load(instrument, start_index, end_index, freq)
        if self.N == 0:
            series = series.expanding(min_periods=1).apply(lambda x: x.argmin() + 1, raw=True)
        else:
            series = series.rolling(self.N, min_periods=1).apply(lambda x: x.argmin() + 1, raw=True)
        return series


class Quantile(Rolling):
    """Rolling Quantile

    Parameters
    ----------
    feature : Expression
        feature instance
    N : int
        rolling window size

    Returns
    ----------
    Expression
        a feature instance with rolling quantile
    """

    def __init__(self, feature, N, qscore):
        super(Quantile, self).__init__(feature, N, "quantile")
        self.qscore = qscore

    def __str__(self):
        return "{}({},{},{})".format(type(self).__name__, self.feature, self.N, self.qscore)

    def _load_internal(self, instrument, start_index, end_index, freq):
        series = self.feature.load(instrument, start_index, end_index, freq)
        if self.N == 0:
            series = series.expanding(min_periods=1).quantile(self.qscore)
        else:
            series = series.rolling(self.N, min_periods=1).quantile(self.qscore)
        return series


class Med(Rolling):
    """Rolling Median

    Parameters
    ----------
    feature : Expression
        feature instance
    N : int
        rolling window size

    Returns
    ----------
    Expression
        a feature instance with rolling median
    """

    def __init__(self, feature, N):
        super(Med, self).__init__(feature, N, "median")


class Mad(Rolling):
    """Rolling Mean Absolute Deviation

    Parameters
    ----------
    feature : Expression
        feature instance
    N : int
        rolling window size

    Returns
    ----------
    Expression
        a feature instance with rolling mean absolute deviation
    """

    def __init__(self, feature, N):
        super(Mad, self).__init__(feature, N, "mad")

    def _load_internal(self, instrument, start_index, end_index, freq):
        series = self.feature.load(instrument, start_index, end_index, freq)
        # TODO: implement in Cython

        def mad(x):
            x1 = x[~np.isnan(x)]
            return np.mean(np.abs(x1 - x1.mean()))

        if self.N == 0:
            series = series.expanding(min_periods=1).apply(mad, raw=True)
        else:
            series = series.rolling(self.N, min_periods=1).apply(mad, raw=True)
        return series


class Rank(Rolling):
    """Rolling Rank (Percentile)

    Parameters
    ----------
    feature : Expression
        feature instance
    N : int
        rolling window size

    Returns
    ----------
    Expression
        a feature instance with rolling rank
    """

    def __init__(self, feature, N):
        super(Rank, self).__init__(feature, N, "rank")

    def _load_internal(self, instrument, start_index, end_index, freq):
        series = self.feature.load(instrument, start_index, end_index, freq)
        # TODO: implement in Cython

        def rank(x):
            if np.isnan(x[-1]):
                return np.nan
            x1 = x[~np.isnan(x)]
            if x1.shape[0] == 0:
                return np.nan
            return percentileofscore(x1, x1[-1]) / len(x1)

        if self.N == 0:
            series = series.expanding(min_periods=1).apply(rank, raw=True)
        else:
            series = series.rolling(self.N, min_periods=1).apply(rank, raw=True)
        return series


class Count(Rolling):
    """Rolling Count

    Parameters
    ----------
    feature : Expression
        feature instance
    N : int
        rolling window size

    Returns
    ----------
    Expression
        a feature instance with rolling count of number of non-NaN elements
    """

    def __init__(self, feature, N):
        super(Count, self).__init__(feature, N, "count")


class Delta(Rolling):
    """Rolling Delta

    Parameters
    ----------
    feature : Expression
        feature instance
    N : int
        rolling window size

    Returns
    ----------
    Expression
        a feature instance with end minus start in rolling window
    """

    def __init__(self, feature, N):
        super(Delta, self).__init__(feature, N, "delta")

    def _load_internal(self, instrument, start_index, end_index, freq):
        series = self.feature.load(instrument, start_index, end_index, freq)
        if self.N == 0:
            series = series - series.iloc[0]
        else:
            series = series - series.shift(self.N)
        return series


# TODO:
# support pair-wise rolling like `Slope(A, B, N)`
class Slope(Rolling):
    """Rolling Slope
    This operator calculate the slope between `idx` and `feature`.
    (e.g. [<feature_t1>, <feature_t2>, <feature_t3>] and [1, 2, 3])

    Usage Example:
    - "Slope($close, %d)/$close"

    # TODO:
    # Some users may want pair-wise rolling like `Slope(A, B, N)`

    Parameters
    ----------
    feature : Expression
        feature instance
    N : int
        rolling window size

    Returns
    ----------
    Expression
        a feature instance with linear regression slope of given window
    """

    def __init__(self, feature, N):
        super(Slope, self).__init__(feature, N, "slope")

    def _load_internal(self, instrument, start_index, end_index, freq):
        series = self.feature.load(instrument, start_index, end_index, freq)
        if self.N == 0:
            series = pd.Series(expanding_slope(series.values), index=series.index)
        else:
            series = pd.Series(rolling_slope(series.values, self.N), index=series.index)
        return series


class Rsquare(Rolling):
    """Rolling R-value Square

    Parameters
    ----------
    feature : Expression
        feature instance
    N : int
        rolling window size

    Returns
    ----------
    Expression
        a feature instance with linear regression r-value square of given window
    """

    def __init__(self, feature, N):
        super(Rsquare, self).__init__(feature, N, "rsquare")

    def _load_internal(self, instrument, start_index, end_index, freq):
        _series = self.feature.load(instrument, start_index, end_index, freq)
        if self.N == 0:
            series = pd.Series(expanding_rsquare(_series.values), index=_series.index)
        else:
            series = pd.Series(rolling_rsquare(_series.values, self.N), index=_series.index)
            series.loc[np.isclose(_series.rolling(self.N, min_periods=1).std(), 0, atol=2e-05)] = np.nan
        return series


class Resi(Rolling):
    """Rolling Regression Residuals

    Parameters
    ----------
    feature : Expression
        feature instance
    N : int
        rolling window size

    Returns
    ----------
    Expression
        a feature instance with regression residuals of given window
    """

    def __init__(self, feature, N):
        super(Resi, self).__init__(feature, N, "resi")

    def _load_internal(self, instrument, start_index, end_index, freq):
        series = self.feature.load(instrument, start_index, end_index, freq)
        if self.N == 0:
            series = pd.Series(expanding_resi(series.values), index=series.index)
        else:
            series = pd.Series(rolling_resi(series.values, self.N), index=series.index)
        return series


class WMA(Rolling):
    """Rolling WMA

    Parameters
    ----------
    feature : Expression
        feature instance
    N : int
        rolling window size

    Returns
    ----------
    Expression
        a feature instance with weighted moving average output
    """

    def __init__(self, feature, N):
        super(WMA, self).__init__(feature, N, "wma")

    def _load_internal(self, instrument, start_index, end_index, freq):
        series = self.feature.load(instrument, start_index, end_index, freq)
        # TODO: implement in Cython

        def weighted_mean(x):
            w = np.arange(len(x))
            w = w / w.sum()
            return np.nanmean(w * x)

        if self.N == 0:
            series = series.expanding(min_periods=1).apply(weighted_mean, raw=True)
        else:
            series = series.rolling(self.N, min_periods=1).apply(weighted_mean, raw=True)
        return series


class EMA(Rolling):
    """Rolling Exponential Mean (EMA)

    Parameters
    ----------
    feature : Expression
        feature instance
    N : int, float
        rolling window size

    Returns
    ----------
    Expression
        a feature instance with regression r-value square of given window
    """

    def __init__(self, feature, N):
        super(EMA, self).__init__(feature, N, "ema")

    def _load_internal(self, instrument, start_index, end_index, freq):
        series = self.feature.load(instrument, start_index, end_index, freq)

        def exp_weighted_mean(x):
            a = 1 - 2 / (1 + len(x))
            w = a ** np.arange(len(x))[::-1]
            w /= w.sum()
            return np.nansum(w * x)

        if self.N == 0:
            series = series.expanding(min_periods=1).apply(exp_weighted_mean, raw=True)
        elif 0 < self.N < 1:
            series = series.ewm(alpha=self.N, min_periods=1).mean()
        else:
            series = series.ewm(span=self.N, min_periods=1).mean()
        return series


#################### Pair-Wise Rolling ####################
class PairRolling(ExpressionOps):
    """Pair Rolling Operator

    Parameters
    ----------
    feature_left : Expression
        feature instance
    feature_right : Expression
        feature instance
    N : int
        rolling window size

    Returns
    ----------
    Expression
        a feature instance with rolling output of two input features
    """

    def __init__(self, feature_left, feature_right, N, func):
        # TODO: in what case will a const be passed into `__init__` as `feature_left` or `feature_right`
        self.feature_left = feature_left
        self.feature_right = feature_right
        self.N = N
        self.func = func

    def __str__(self):
        return "{}({},{},{})".format(type(self).__name__, self.feature_left, self.feature_right, self.N)

    def _load_internal(self, instrument, start_index, end_index, freq):
        assert any(
            [isinstance(self.feature_left, TExpression), self.feature_right, TExpression]
        ), "at least one of two inputs is Expression instance"

        if isinstance(self.feature_left, TExpression):
            series_left = self.feature_left.load(instrument, start_index, end_index, freq)
        else:
            series_left = self.feature_left  # numeric value
        if isinstance(self.feature_right, TExpression):
            series_right = self.feature_right.load(instrument, start_index, end_index, freq)
        else:
            series_right = self.feature_right

        if self.N == 0:
            series = getattr(series_left.expanding(min_periods=1), self.func)(series_right)
        else:
            series = getattr(series_left.rolling(self.N, min_periods=1), self.func)(series_right)
        return series

    def get_longest_back_rolling(self):
        if self.N == 0:
            return np.inf
        if isinstance(self.feature_left, Expression):
            left_br = self.feature_left.get_longest_back_rolling()
        else:
            left_br = 0

<<<<<<< HEAD
        if isinstance(self.feature_right, Expression):
            right_br = self.feature_right.get_longest_back_rolling()
        else:
            right_br = 0
        return max(left_br, right_br)

    def get_extended_window_size(self):
        if isinstance(self.feature_left, Expression):
            ll, lr = self.feature_left.get_extended_window_size()
        else:
            ll, lr = 0, 0

        if isinstance(self.feature_right, Expression):
            rl, rr = self.feature_right.get_extended_window_size()
        else:
            rl, rr = 0, 0
        return max(ll, rl), max(lr, rr)
=======
    def get_extended_window_size(self):
        ll, lr = self.feature_left.get_extended_window_size()
        rl, rr = self.feature_right.get_extended_window_size()
        if self.N == 0:
            get_module_logger(self.__class__.__name__).warning(
                "The PairRolling(ATTR, 0) will not be accurately calculated"
            )
            return -np.inf, max(lr, rr)
        else:
            return max(ll, rl) + self.N - 1, max(lr, rr)
>>>>>>> 7a4a92bc


class Corr(PairRolling):
    """Rolling Correlation

    Parameters
    ----------
    feature_left : Expression
        feature instance
    feature_right : Expression
        feature instance
    N : int
        rolling window size

    Returns
    ----------
    Expression
        a feature instance with rolling correlation of two input features
    """

    def __init__(self, feature_left, feature_right, N):
        super(Corr, self).__init__(feature_left, feature_right, N, "corr")

    def _load_internal(self, instrument, start_index, end_index, freq):
        res: pd.Series = super(Corr, self)._load_internal(instrument, start_index, end_index, freq)

        # NOTE: Load uses MemCache, so calling load again will not cause performance degradation
        series_left = self.feature_left.load(instrument, start_index, end_index, freq)
        series_right = self.feature_right.load(instrument, start_index, end_index, freq)
        res.loc[
            np.isclose(series_left.rolling(self.N, min_periods=1).std(), 0, atol=2e-05)
            | np.isclose(series_right.rolling(self.N, min_periods=1).std(), 0, atol=2e-05)
        ] = np.nan
        return res


class Cov(PairRolling):
    """Rolling Covariance

    Parameters
    ----------
    feature_left : Expression
        feature instance
    feature_right : Expression
        feature instance
    N : int
        rolling window size

    Returns
    ----------
    Expression
        a feature instance with rolling max of two input features
    """

    def __init__(self, feature_left, feature_right, N):
        super(Cov, self).__init__(feature_left, feature_right, N, "cov")


#################### Operator which only support data with time index ####################
# Convention
# - The name of the operators in this section will start with "T"

class TResample(ElemOperator):
    def __init__(self, feature, freq, func):
        """
        Resampling the data to target frequency.
        The resample function of pandas is used.
        - the timestamp will be at the start of the time span after resample.

        Parameters
        ----------
        feature : Expression
            An expression for calculating the feature
        freq : str
            It will be passed into the resample method for resampling basedn on given frequency
        func : method
            The method to get the resampled values
            Some expression are high frequently used
        """
        self.feature = feature
        self.freq = freq
        self.func = func

    def __str__(self):
        return "{}({},{})".format(type(self).__name__, self.feature, self.freq)

    def _load_internal(self, instrument, start_index, end_index, freq):
        series = self.feature.load(instrument, start_index, end_index, freq)

        if series.empty:
            return series
        else:
            if self.func == "sum":
                return getattr(series.resample(self.freq), self.func)(min_count=1)
            elif self.func == 'ffill':
                # TODO:
                # Not sure why dropping duplicated element is necessary
                series = series[~series.index.duplicated(keep='first')]
                return getattr(series.resample(self.freq), self.func)()
            else:
                return getattr(series.resample(self.freq), self.func)()


TOpsList = [TResample]
OpsList = [
    Ref,
    Max,
    Min,
    Sum,
    Mean,
    Std,
    Var,
    Skew,
    Kurt,
    Med,
    Mad,
    Slope,
    Rsquare,
    Resi,
    Rank,
    Quantile,
    Count,
    EMA,
    WMA,
    Corr,
    Cov,
    Delta,
    Abs,
    Sign,
    Log,
    Power,
    Add,
    Sub,
    Mul,
    Div,
    Greater,
    Less,
    And,
    Or,
    Not,
    Gt,
    Ge,
    Lt,
    Le,
    Eq,
    Ne,
    Mask,
    IdxMax,
    IdxMin,
    If,
    Feature,
] + [TResample]


class OpsWrapper:
    """Ops Wrapper"""

    def __init__(self):
        self._ops = {}

    def reset(self):
        self._ops = {}

    def register(self, ops_list: List[Union[Type[ExpressionOps], dict]]):
        """register operator

        Parameters
        ----------
        ops_list : List[Union[Type[ExpressionOps], dict]]
            - if type(ops_list) is List[Type[ExpressionOps]], each element of ops_list represents the operator class, which should be the subclass of `ExpressionOps`.
            - if type(ops_list) is List[dict], each element of ops_list represents the config of operator, which has the following format:
                {
                    "class": class_name,
                    "module_path": path,
                }
                Note: `class` should be the class name of operator, `module_path` should be a python module or path of file.
        """
        for _operator in ops_list:
            if isinstance(_operator, dict):
                _ops_class, _ = get_callable_kwargs(_operator)
            else:
                _ops_class = _operator

            if not issubclass(_ops_class, Expression):
                raise TypeError("operator must be subclass of ExpressionOps, not {}".format(_ops_class))

            if _ops_class.__name__ in self._ops:
                get_module_logger(self.__class__.__name__).warning(
                    "The custom operator [{}] will override the qlib default definition".format(_ops_class.__name__)
                )
            self._ops[_ops_class.__name__] = _ops_class

    def __getattr__(self, key):
        if key not in self._ops:
            raise AttributeError("The operator [{0}] is not registered".format(key))
        return self._ops[key]


Operators = OpsWrapper()


def register_all_ops(C):
    """register all operator"""
    logger = get_module_logger("ops")

    Operators.reset()
    Operators.register(OpsList)

    if getattr(C, "custom_ops", None) is not None:
        Operators.register(C.custom_ops)
        logger.debug("register custom operator {}".format(C.custom_ops))<|MERGE_RESOLUTION|>--- conflicted
+++ resolved
@@ -1417,7 +1417,6 @@
         else:
             left_br = 0
 
-<<<<<<< HEAD
         if isinstance(self.feature_right, Expression):
             right_br = self.feature_right.get_longest_back_rolling()
         else:
@@ -1425,28 +1424,22 @@
         return max(left_br, right_br)
 
     def get_extended_window_size(self):
-        if isinstance(self.feature_left, Expression):
-            ll, lr = self.feature_left.get_extended_window_size()
-        else:
-            ll, lr = 0, 0
-
-        if isinstance(self.feature_right, Expression):
-            rl, rr = self.feature_right.get_extended_window_size()
-        else:
-            rl, rr = 0, 0
-        return max(ll, rl), max(lr, rr)
-=======
-    def get_extended_window_size(self):
-        ll, lr = self.feature_left.get_extended_window_size()
-        rl, rr = self.feature_right.get_extended_window_size()
         if self.N == 0:
             get_module_logger(self.__class__.__name__).warning(
                 "The PairRolling(ATTR, 0) will not be accurately calculated"
             )
             return -np.inf, max(lr, rr)
         else:
+            if isinstance(self.feature_left, Expression):
+                ll, lr = self.feature_left.get_extended_window_size()
+            else:
+                ll, lr = 0, 0
+
+            if isinstance(self.feature_right, Expression):
+                rl, rr = self.feature_right.get_extended_window_size()
+            else:
+                rl, rr = 0, 0
             return max(ll, rl) + self.N - 1, max(lr, rr)
->>>>>>> 7a4a92bc
 
 
 class Corr(PairRolling):
