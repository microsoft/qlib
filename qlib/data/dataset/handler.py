--- conflicted
+++ resolved
@@ -201,9 +201,6 @@
         -------
         pd.DataFrame.
         """
-<<<<<<< HEAD
-        from .storage import BaseHandlerStorage  # pylint: disable=C0415
-=======
         return self._fetch_data(
             data_storage=self._data,
             selector=selector,
@@ -224,7 +221,6 @@
     ):
         # This method is extracted for sharing in subclasses
         from .storage import BaseHandlerStorage
->>>>>>> 635632e4
 
         # Following conflictions may occurs
         # - Does [20200101", "20210101"] mean selecting this slice or these two days?
