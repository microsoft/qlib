# Copyright (c) Microsoft Corporation.
# Licensed under the MIT License.

import abc
from typing import Union, Text
import numpy as np
import pandas as pd

<<<<<<< HEAD
from qlib.utils.data import robust_zscore, zscore

from ...log import TimeInspector
=======
from ...constant import EPS
>>>>>>> 184ce34a
from .utils import fetch_df_by_index
from ...utils.serial import Serializable
from ...utils.paral import datetime_groupby_apply


def get_group_columns(df: pd.DataFrame, group: Union[Text, None]):
    """
    get a group of columns from multi-index columns DataFrame

    Parameters
    ----------
    df : pd.DataFrame
        with multi of columns.
    group : str
        the name of the feature group, i.e. the first level value of the group index.
    """
    if group is None:
        return df.columns
    else:
        return df.columns[df.columns.get_loc(group)]


class Processor(Serializable):
    def fit(self, df: pd.DataFrame = None):
        """
        learn data processing parameters

        Parameters
        ----------
        df : pd.DataFrame
            When we fit and process data with processor one by one. The fit function reiles on the output of previous
            processor, i.e. `df`.

        """
        pass

    @abc.abstractmethod
    def __call__(self, df: pd.DataFrame):
        """
        process the data

        NOTE: **The processor could change the content of `df` inplace !!!!! **
        User should keep a copy of data outside

        Parameters
        ----------
        df : pd.DataFrame
            The raw_df of handler or result from previous processor.
        """
        pass

    def is_for_infer(self) -> bool:
        """
        Is this processor usable for inference
        Some processors are not usable for inference.

        Returns
        -------
        bool:
            if it is usable for infenrece.
        """
        return True

    def readonly(self) -> bool:
        """
        Does the processor treat the input data readonly (i.e. does not write the input data) when processing

        Knowning the readonly information is helpful to the Handler to avoid uncessary copy
        """
        return False

    def config(self, **kwargs):
        attr_list = {"fit_start_time", "fit_end_time"}
        for k, v in kwargs.items():
            if k in attr_list and hasattr(self, k):
                setattr(self, k, v)

        for attr in attr_list:
            if attr in kwargs:
                kwargs.pop(attr)
        super().config(**kwargs)


class DropnaProcessor(Processor):
    def __init__(self, fields_group=None):
        self.fields_group = fields_group

    def __call__(self, df):
        return df.dropna(subset=get_group_columns(df, self.fields_group))

    def readonly(self):
        return True


class DropnaLabel(DropnaProcessor):
    def __init__(self, fields_group="label"):
        super().__init__(fields_group=fields_group)

    def is_for_infer(self) -> bool:
        """The samples are dropped according to label. So it is not usable for inference"""
        return False


class DropCol(Processor):
    def __init__(self, col_list=[]):
        self.col_list = col_list

    def __call__(self, df):
        if isinstance(df.columns, pd.MultiIndex):
            mask = df.columns.get_level_values(-1).isin(self.col_list)
        else:
            mask = df.columns.isin(self.col_list)
        return df.loc[:, ~mask]

    def readonly(self):
        return True


class FilterCol(Processor):
    def __init__(self, fields_group="feature", col_list=[]):
        self.fields_group = fields_group
        self.col_list = col_list

    def __call__(self, df):

        cols = get_group_columns(df, self.fields_group)
        all_cols = df.columns
        diff_cols = np.setdiff1d(all_cols.get_level_values(-1), cols.get_level_values(-1))
        self.col_list = np.union1d(diff_cols, self.col_list)
        mask = df.columns.get_level_values(-1).isin(self.col_list)
        return df.loc[:, mask]

    def readonly(self):
        return True


class TanhProcess(Processor):
    """Use tanh to process noise data"""

    def __call__(self, df):
        def tanh_denoise(data):
            mask = data.columns.get_level_values(1).str.contains("LABEL")
            col = df.columns[~mask]
            data[col] = data[col] - 1
            data[col] = np.tanh(data[col])

            return data

        return tanh_denoise(df)


class ProcessInf(Processor):
    """Process infinity"""

    def __call__(self, df):
        def replace_inf(data):
            def process_inf(df):
                for col in df.columns:
                    # FIXME: Such behavior is very weird
                    df[col] = df[col].replace([np.inf, -np.inf], df[col][~np.isinf(df[col])].mean())
                return df

            data = datetime_groupby_apply(data, process_inf)
            data.sort_index(inplace=True)
            return data

        return replace_inf(df)


class Fillna(Processor):
    """Process NaN"""

    def __init__(self, fields_group=None, fill_value=0):
        self.fields_group = fields_group
        self.fill_value = fill_value

    def __call__(self, df):
        if self.fields_group is None:
            df.fillna(self.fill_value, inplace=True)
        else:
            cols = get_group_columns(df, self.fields_group)
            df.fillna({col: self.fill_value for col in cols}, inplace=True)
        return df


class MinMaxNorm(Processor):
    def __init__(self, fit_start_time, fit_end_time, fields_group=None):
        # NOTE: correctly set the `fit_start_time` and `fit_end_time` is very important !!!
        # `fit_end_time` **must not** include any information from the test data!!!
        self.fit_start_time = fit_start_time
        self.fit_end_time = fit_end_time
        self.fields_group = fields_group

    def fit(self, df):
        df = fetch_df_by_index(df, slice(self.fit_start_time, self.fit_end_time), level="datetime")
        cols = get_group_columns(df, self.fields_group)
        self.min_val = np.nanmin(df[cols].values, axis=0)
        self.max_val = np.nanmax(df[cols].values, axis=0)
        self.ignore = self.min_val == self.max_val
        self.cols = cols

    def __call__(self, df):
        def normalize(x, min_val=self.min_val, max_val=self.max_val, ignore=self.ignore):
            if (~ignore).all():
                return (x - min_val) / (max_val - min_val)
            for i in range(ignore.size):
                if not ignore[i]:
                    x[i] = (x[i] - min_val) / (max_val - min_val)
            return x

        df.loc(axis=1)[self.cols] = normalize(df[self.cols].values)
        return df


class ZScoreNorm(Processor):
    """ZScore Normalization"""

    def __init__(self, fit_start_time, fit_end_time, fields_group=None):
        # NOTE: correctly set the `fit_start_time` and `fit_end_time` is very important !!!
        # `fit_end_time` **must not** include any information from the test data!!!
        self.fit_start_time = fit_start_time
        self.fit_end_time = fit_end_time
        self.fields_group = fields_group

    def fit(self, df):
        df = fetch_df_by_index(df, slice(self.fit_start_time, self.fit_end_time), level="datetime")
        cols = get_group_columns(df, self.fields_group)
        self.mean_train = np.nanmean(df[cols].values, axis=0)
        self.std_train = np.nanstd(df[cols].values, axis=0)
        self.ignore = self.std_train == 0
        self.cols = cols

    def __call__(self, df):
        def normalize(x, mean_train=self.mean_train, std_train=self.std_train, ignore=self.ignore):
            if (~ignore).all():
                return (x - mean_train) / std_train
            for i in range(ignore.size):
                if not ignore[i]:
                    x[i] = (x[i] - mean_train) / std_train
            return x

        df.loc(axis=1)[self.cols] = normalize(df[self.cols].values)
        return df


class RobustZScoreNorm(Processor):
    """Robust ZScore Normalization

    Use robust statistics for Z-Score normalization:
        mean(x) = median(x)
        std(x) = MAD(x) * 1.4826

    Reference:
        https://en.wikipedia.org/wiki/Median_absolute_deviation.
    """

    def __init__(self, fit_start_time, fit_end_time, fields_group=None, clip_outlier=True):
        # NOTE: correctly set the `fit_start_time` and `fit_end_time` is very important !!!
        # `fit_end_time` **must not** include any information from the test data!!!
        self.fit_start_time = fit_start_time
        self.fit_end_time = fit_end_time
        self.fields_group = fields_group
        self.clip_outlier = clip_outlier

    def fit(self, df):
        df = fetch_df_by_index(df, slice(self.fit_start_time, self.fit_end_time), level="datetime")
        self.cols = get_group_columns(df, self.fields_group)
        X = df[self.cols].values
        self.mean_train = np.nanmedian(X, axis=0)
        self.std_train = np.nanmedian(np.abs(X - self.mean_train), axis=0)
        self.std_train += EPS
        self.std_train *= 1.4826

    def __call__(self, df):
        X = df[self.cols]
        X -= self.mean_train
        X /= self.std_train
        df[self.cols] = X
        if self.clip_outlier:
            df.clip(-3, 3, inplace=True)
        return df


class CSZScoreNorm(Processor):
    """Cross Sectional ZScore Normalization"""

    def __init__(self, fields_group=None, method="zscore"):
        self.fields_group = fields_group
        if method == "zscore":
            self.zscore_func = zscore
        elif method == "robust":
            self.zscore_func = robust_zscore
        else:
            raise NotImplementedError(f"This type of input is not supported")

    def __call__(self, df):
        # try not modify original dataframe
        if not isinstance(self.fields_group, list):
            self.fields_group = [self.fields_group]
        for g in self.fields_group:
            cols = get_group_columns(df, g)
            df[cols] = df[cols].groupby("datetime").apply(self.zscore_func)
        return df


class CSRankNorm(Processor):
    """
    Cross Sectional Rank Normalization.
    "Cross Sectional" is often used to describe data operations.
    The operations across different stocks are often called Cross Sectional Operation.

    For example, CSRankNorm is an operation that grouping the data by each day and rank `across` all the stocks in each day.
    """

    def __init__(self, fields_group=None):
        self.fields_group = fields_group

    def __call__(self, df):
        # try not modify original dataframe
        cols = get_group_columns(df, self.fields_group)
        t = df[cols].groupby("datetime").rank(pct=True)
        t -= 0.5
        t *= 3.46  # NOTE: towards unit std
        df[cols] = t
        return df


class CSZFillna(Processor):
    """Cross Sectional Fill Nan"""

    def __init__(self, fields_group=None):
        self.fields_group = fields_group

    def __call__(self, df):
        cols = get_group_columns(df, self.fields_group)
        df[cols] = df[cols].groupby("datetime").apply(lambda x: x.fillna(x.mean()))
        return df


class HashStockFormat(Processor):
    """Process the storage of from df into hasing stock format"""

    def __call__(self, df: pd.DataFrame):
        from .storage import HasingStockStorage

        return HasingStockStorage.from_df(df)<|MERGE_RESOLUTION|>--- conflicted
+++ resolved
@@ -6,13 +6,8 @@
 import numpy as np
 import pandas as pd
 
-<<<<<<< HEAD
 from qlib.utils.data import robust_zscore, zscore
-
-from ...log import TimeInspector
-=======
 from ...constant import EPS
->>>>>>> 184ce34a
 from .utils import fetch_df_by_index
 from ...utils.serial import Serializable
 from ...utils.paral import datetime_groupby_apply
