--- conflicted
+++ resolved
@@ -595,12 +595,8 @@
         sorted dataframe
     """
     idx = df.index if axis == 0 else df.columns
-<<<<<<< HEAD
-    if idx.is_monotonic_increasing and (not isinstance(idx, pd.MultiIndex) or not idx.is_lexsorted()):
-=======
     # NOTE: MultiIndex.is_lexsorted() is a deprecated method in Pandas 1.3.0 and is suggested to be replaced by MultiIndex.is_monotonic_increasing (see discussion here: https://github.com/pandas-dev/pandas/issues/32259). However, in case older versions of Pandas is implemented, MultiIndex.is_lexsorted() is necessary to prevent certain fatal errors.
     if idx.is_monotonic_increasing and not (isinstance(idx, pd.MultiIndex) and not idx.is_lexsorted()):
->>>>>>> 45ea4bae
         return df
     else:
         return df.sort_index(axis=axis)
