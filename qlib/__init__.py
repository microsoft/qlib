--- conflicted
+++ resolved
@@ -15,10 +15,6 @@
 
 # init qlib
 def init(default_conf="client", **kwargs):
-<<<<<<< HEAD
-    from .config import C, Arctic_Connection_List
-    from .data.cache import H, HZ
-=======
     """
 
     Parameters
@@ -29,9 +25,8 @@
             Will the memory cache be clear.
             It is often used to improve performance when init will be called for multiple times
     """
-    from .config import C
-    from .data.cache import H
->>>>>>> 6c1332f6
+    from .config import C, Arctic_Connection_List
+    from .data.cache import H, HZ
 
     # FIXME: this logger ignored the level in config
     logger = get_module_logger("Initialization", level=logging.INFO)
@@ -43,18 +38,15 @@
         logger.warning("Skip initialization because `skip_if_reg is True`")
         return
 
-<<<<<<< HEAD
-    if len(Arctic_Connection_List) == 0:
-        Arctic_Connection_List.append(Arctic(C.arctic_uri))
-        
-    H.clear()
-    HZ.clear()
-=======
     clear_mem_cache = kwargs.pop("clear_mem_cache", True)
     if clear_mem_cache:
         H.clear()
->>>>>>> 6c1332f6
+        HZ.clear()
     C.set(default_conf, **kwargs)
+
+
+    if len(Arctic_Connection_List) == 0:
+        Arctic_Connection_List.append(Arctic(C.arctic_uri))
 
     # mount nfs
     for _freq, provider_uri in C.provider_uri.items():
