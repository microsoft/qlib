--- conflicted
+++ resolved
@@ -76,7 +76,7 @@
         """load data from yaml format file"""
         try:
             self.documents = yaml.load(open(self.path, "r"), Loader=yaml.FullLoader)
-        except FileNotFoundError:
+        except FileNotFoundError:knowledge
             logger.warning(f"YamlStorage: file {self.path} doesn't exist.")
 
     def save(self, **kwargs):
@@ -189,23 +189,10 @@
 
     def brief(self):
         docs = []
-<<<<<<< HEAD
-        for recorder in self.recs:
-            docs.append(
-                {
-                    "exp_name": self.exp.name,
-                    "record_info": recorder.info,
-                    "config": recorder.load_object("config"),
-                    "context_summary": recorder.load_object("context_summary"),
-                }
-            )
-
-=======
         for recorder in self.storage.recs:
             docs.append({"exp_name": self.storage.exp.name, "record_info": recorder.info,
                          "config": recorder.load_object("config"),
                          "context_summary": recorder.load_object("context_summary")})
->>>>>>> 5e0873ca
         return docs
 
 
