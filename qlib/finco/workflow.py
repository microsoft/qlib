import sys
import shutil
from typing import List
from pathlib import Path
from qlib.finco.task import HighLevelPlanTask, SummarizeTask
from qlib.finco.prompt_template import PromptTemplate, Template
from qlib.finco.log import FinCoLog, LogColors
from qlib.finco.llm import APIBackend
from qlib.finco.conf import Config
from qlib.finco.knowledge import KnowledgeBase, Topic
from qlib.finco.context import WorkflowContextManager


# TODO: it is not necessary in current phase
# class TaskDAG:
#     """
#     This is a Task manager. it maintains a graph and a stack stucture to manager the task
#     The reason why the DGA relationship is maintained outside instead of inside the task is that
#     - To make the creating of task simpler(user don't have to care about the relation-ship)
#     - To manage the relation ship when poping and executing the tasks is relatively easier instead of scattering them everywhere
#     """
#     def __init__(self) -> None:
#         self._finished = []
#         self._stack = []
#         self._dag = defaultdict(list)  # from id(object) -> list of id(object)
#
#     def pop(self):
#         return  self._stack.pop(0)
#
#     def push(self, task: Union[Task, List[Task]], parent: Optional[Task] = None):
#         if isinstance(task, Task):
#             task = [task]
#         if parent is not None:
#             self._dag
#
#     def done(self) -> bool:
#         return len(self._stack) == 0


class WorkflowManager:
    """This manage the whole task automation workflow including tasks and actions"""

    def __init__(self, workspace=None) -> None:
        self.logger = FinCoLog()

        if workspace is None:
            self._workspace = Path.cwd() / "finco_workspace"
        else:
            self._workspace = Path(workspace)
        self.conf = Config()
        self._confirm_and_rm()

        self.prompt_template = PromptTemplate()
        self.context = WorkflowContextManager(workspace=self._workspace)
        self.default_user_prompt = "Please help me build a low turnover strategy that focus more on longterm return in China A csi300. Please help to use lightgbm model."

    def _confirm_and_rm(self):
        # if workspace exists, please confirm and remove it. Otherwise exit.
        if self._workspace.exists() and not self.conf.continuous_mode:
            self.logger.info(title="Interact")
            flag = input(
                LogColors().render(
                    f"Will be deleted: \n\t{self._workspace}\n"
                    f"If you do not need to delete {self._workspace},"
                    f" please change the workspace dir or rename existing files\n"
                    f"Are you sure you want to delete, yes(Y/y), no (N/n):",
                    color=LogColors.WHITE,
                )
            )
            if str(flag) not in ["Y", "y"]:
                sys.exit()
            else:
                # remove self._workspace
                shutil.rmtree(self._workspace)
        elif self._workspace.exists() and self.conf.continuous_mode:
            shutil.rmtree(self._workspace)

    def set_context(self, key, value):
        """Direct call set_context method of the context manager"""
        self.context.set_context(key, value)

    def get_context(self) -> WorkflowContextManager:
        return self.context

    def run(self, prompt: str) -> Path:
        """
        The workflow manager is supposed to generate a codebase based on the prompt

        Parameters
        ----------
        prompt: str
            the prompt user gives

        Returns
        -------
        Path
            The workflow manager is expected to produce output that includes a codebase containing generated code, results, and reports in a designated location.
            The path is returned

            The output path should follow a specific format:
            - TODO: design
              There is a summarized report where user can start from.
        """

        # NOTE: The following items are not designed to make the workflow very flexible.
        # - The generated tasks can't be changed after geting new information from the execution retuls.
        #   - But it is required in some cases, if we want to build a external dataset, it maybe have to plan like autogpt...

        # NOTE: default user prompt might be changed in the future and exposed to the user
        if prompt is None:
            self.set_context("user_prompt", self.default_user_prompt)
        else:
            self.set_context("user_prompt", prompt)
        self.logger.info(f"user_prompt: {self.get_context().get_context('user_prompt')}", title="Start")

        # NOTE: list may not be enough for general task list
        task_list = [HighLevelPlanTask(), SummarizeTask()]
        task_finished = []
        while len(task_list):
            task_list_info = [str(task) for task in task_list]

            # task list is not long, so sort it is not a big problem
            # TODO: sort the task list based on the priority of the task
            # task_list = sorted(task_list, key=lambda x: x.task_type)
            t = task_list.pop(0)
            self.logger.info(
                f"Task finished: {[str(task) for task in task_finished]}",
                f"Task in queue: {task_list_info}",
                f"Executing task: {str(t)}",
                title="Task",
            )

            t.assign_context_manager(self.context)
            res = t.execute()
            t.summarize()
            task_finished.append(t)
            self.context.set_context("task_finished", task_finished)
            self.logger.plain_info(f"{str(t)} finished.\n\n\n")

            task_list = res + task_list

        return self._workspace


class LearnManager:
    __DEFAULT_TOPICS = ["IC", "MaxDropDown"]

    def __init__(self):
        self.epoch = 0
        self.wm = WorkflowManager()

<<<<<<< HEAD
        topics = [
            Topic(name=topic, describe=self.wm.prompt_template.get(f"Topic_{topic}")) for topic in self.__DEFAULT_TOPICS
        ]
        self.knowledge_base = KnowledgeBase(init_path=Path.cwd().joinpath("knowledge"), topics=topics)
=======
        self.topics = [Topic(name=topic, describe=self.wm.prompt_template.get(f"Topic_{topic}")) for topic in
                       self.__DEFAULT_TOPICS]
        self.knowledge_base = KnowledgeBase(workdir=Path.cwd().joinpath('knowledge'))
        self.knowledge_base.execute_knowledge.add([])
        self.knowledge_base.query(knowledge_type="infrastructure", content="resolve_path")
>>>>>>> 5e0873ca

    def run(self, prompt):
        # todo: add early stop condition
        for i in range(10):
            self.wm.run(prompt)
            self.learn()
            self.epoch += 1

    def learn(self):
        workspace = self.wm.context.get_context("workspace")

        def _drop_duplicate_task(_task: List):
            unique_task = {}
            for obj in _task:
                task_name = obj.__class__.__name__
                if task_name not in unique_task:
                    unique_task[task_name] = obj
            return list(unique_task.values())

        # one task maybe run several times in workflow
        task_finished = _drop_duplicate_task(self.wm.context.get_context("task_finished"))

        user_prompt = self.wm.context.get_context("user_prompt")
        summary = self.wm.context.get_context("summary")

        [topic.summarize(self.knowledge_base.get_knowledge()) for topic in self.topics]
        knowledge_of_topics = [{topic.name: topic.knowledge} for topic in self.topics]

        for task in task_finished:
            prompt_workflow_selection = self.wm.prompt_template.get(f"{self.__class__.__name__}_user").render(
<<<<<<< HEAD
                summary=summary,
                brief=self.knowledge_base.query_topics(),
=======
                summary=summary, brief=knowledge_of_topics,
>>>>>>> 5e0873ca
                task_finished=[str(t) for t in task_finished],
                task=task.__class__.__name__,
                system=task.system.render(),
                user_prompt=user_prompt,
            )

            response = APIBackend().build_messages_and_create_chat_completion(
                user_prompt=prompt_workflow_selection,
                system_prompt=self.wm.prompt_template.get(f"{self.__class__.__name__}_system").render(),
            )

            # todo: response assertion
            task.prompt_template.update(key=f"{task.__class__.__name__}_system", value=Template(response))

        self.wm.prompt_template.save(Path.joinpath(workspace, f"prompts/checkpoint_{self.epoch}.yml"))
        self.wm.context.clear(reserve=["workspace"])<|MERGE_RESOLUTION|>--- conflicted
+++ resolved
@@ -149,18 +149,11 @@
         self.epoch = 0
         self.wm = WorkflowManager()
 
-<<<<<<< HEAD
-        topics = [
-            Topic(name=topic, describe=self.wm.prompt_template.get(f"Topic_{topic}")) for topic in self.__DEFAULT_TOPICS
-        ]
-        self.knowledge_base = KnowledgeBase(init_path=Path.cwd().joinpath("knowledge"), topics=topics)
-=======
         self.topics = [Topic(name=topic, describe=self.wm.prompt_template.get(f"Topic_{topic}")) for topic in
                        self.__DEFAULT_TOPICS]
         self.knowledge_base = KnowledgeBase(workdir=Path.cwd().joinpath('knowledge'))
         self.knowledge_base.execute_knowledge.add([])
         self.knowledge_base.query(knowledge_type="infrastructure", content="resolve_path")
->>>>>>> 5e0873ca
 
     def run(self, prompt):
         # todo: add early stop condition
@@ -191,12 +184,7 @@
 
         for task in task_finished:
             prompt_workflow_selection = self.wm.prompt_template.get(f"{self.__class__.__name__}_user").render(
-<<<<<<< HEAD
-                summary=summary,
-                brief=self.knowledge_base.query_topics(),
-=======
                 summary=summary, brief=knowledge_of_topics,
->>>>>>> 5e0873ca
                 task_finished=[str(t) for t in task_finished],
                 task=task.__class__.__name__,
                 system=task.system.render(),
