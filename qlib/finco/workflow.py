--- conflicted
+++ resolved
@@ -1,11 +1,9 @@
 import sys
 import shutil
 from typing import List
-<<<<<<< HEAD
-
-=======
+
+from qlib.finco.task import HighLevelPlanTask, SummarizeTask
 from pathlib import Path
->>>>>>> 1c9841b1
 from qlib.finco.task import HighLevelPlanTask, SummarizeTask
 from qlib.finco.prompt_template import PromptTemplate, Template
 from qlib.finco.log import FinCoLog, LogColors
@@ -153,18 +151,10 @@
         self.epoch = 0
         self.wm = WorkflowManager()
 
-<<<<<<< HEAD
-        self.topics = [Topic(name=topic, describe=self.wm.prompt_template.get(f"Topic_{topic}")) for topic in
-                       self.__DEFAULT_TOPICS]
-        self.knowledge_base = KnowledgeBase()
-=======
         self.topics = [
             Topic(name=topic, describe=self.wm.prompt_template.get(f"Topic_{topic}")) for topic in self.__DEFAULT_TOPICS
         ]
-        self.knowledge_base = KnowledgeBase(workdir=Path.cwd().joinpath("knowledge"))
-        self.knowledge_base.execute_knowledge.add([])
-        self.knowledge_base.query(knowledge_type="infrastructure", content="resolve_path")
->>>>>>> 1c9841b1
+        self.knowledge_base = KnowledgeBase()
 
     def run(self, prompt):
         # todo: add early stop condition
