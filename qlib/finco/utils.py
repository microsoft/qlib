--- conflicted
+++ resolved
@@ -1,11 +1,5 @@
 import json
-<<<<<<< HEAD
-from qlib.finco.llm import try_create_chat_completion
-from qlib.finco.conf import Config
-from qlib.log import get_module_logger
-from pathlib import Path
 
-=======
 
 class Singleton():
     _instance = None
@@ -13,7 +7,7 @@
         if cls._instance is None:  
             cls._instance = super().__new__(cls, *args, **kwargs)  
         return cls._instance  
->>>>>>> e3766488
+
 
 def parse_json(response):
     try:
