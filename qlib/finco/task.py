--- conflicted
+++ resolved
@@ -401,29 +401,6 @@
         if confirm is False:
             return []
 
-<<<<<<< HEAD
-        command = ["qrun", str(workflow_path)]
-        try:
-            # Run the command and capture the output
-            workspace = self._context_manager.get_context("workspace")
-            result = subprocess.run(command, stdout=subprocess.PIPE, stderr=subprocess.PIPE, check=True,
-                                    text=True, encoding="utf8", cwd=str(workspace))
-
-            # todo: change global R.uri
-            R.set_uri(Path(workspace).joinpath("mlruns").as_uri())
-            exp = R.get_exp(experiment_name="workflow")
-            # first recorder is the latest
-            recorder = exp.list_recorders(rtype=exp.RT_L)[0]
-            self._context_manager.set_context(f"experiment_{self._experiment_index}_recorder", recorder)
-
-        except subprocess.CalledProcessError as e:
-            print(f"An error occurred while running the subprocess: {e.stderr} {e.stdout}")
-            real_error = e.stderr+e.stdout
-            KnowledgeBase().execute_knowledge.add([real_error])
-
-            if "data" in e.stdout.lower() or "handler" in e.stdout.lower():
-                return [HyperparameterActionTask("Dataset", regenerate=True, error=real_error),
-=======
         if not self._rolling:
             command = ["qrun", str(workflow_path)]
             try:
@@ -439,15 +416,21 @@
                     cwd=str(workspace),
                 )
 
+                # todo: change global R.uri
+                R.set_uri(Path(workspace).joinpath("mlruns").as_uri())
+                exp = R.get_exp(experiment_name="workflow")
+                # first recorder is the latest
+                recorder = exp.list_recorders(rtype=exp.RT_L)[0]
+                self._context_manager.set_context(f"experiment_{self._experiment_index}_recorder", recorder)
+
             except subprocess.CalledProcessError as e:
                 print(f"An error occurred while running the subprocess: {e.stderr} {e.stdout}")
-                real_error = e.stderr + e.stdout
+                real_error = e.stderr+e.stdout
                 KnowledgeBase().execute_knowledge.add([real_error])
 
                 if "data" in e.stdout.lower() or "handler" in e.stdout.lower():
                     return [
                         HyperparameterActionTask("Dataset", regenerate=True, error=real_error),
->>>>>>> 1c9841b1
                         HyperparameterActionTask("DataHandler", regenerate=True, error=real_error),
                         ConfigActionTask("Dataset"),
                         ConfigActionTask("DataHandler"),
@@ -1208,19 +1191,6 @@
         response = be.build_messages_and_create_chat_completion(
             user_prompt=prompt_workflow_selection, system_prompt=self.system.render()
         )
-<<<<<<< HEAD
-=======
-
-        KnowledgeBase().practice_knowledge.add(
-            [{"user_intention": user_prompt, "experiment_metrics": metrics_response}]
-        )
-
-        # notes: summarize after all experiment added to KnowledgeBase
-        topic = Topic(name="rollingModel", describe=Template("What conclusion can you draw"))
-        topic.summarize(KnowledgeBase().practice_knowledge.knowledge)
-        self.logger.info(f"Summary of topic: {topic.name}: {topic.knowledge}")
-
->>>>>>> 1c9841b1
         self._context_manager.set_context("summary", response)
         self.save_markdown(content=response, path=workspace)
         self.logger.info(f"Report has saved to {self.__DEFAULT_REPORT_NAME}", title="End")
