--- conflicted
+++ resolved
@@ -4,11 +4,7 @@
 """Train, test, inference utilities."""
 
 from .api import backtest, train
-<<<<<<< HEAD
-from .callbacks import Checkpoint, EarlyStopping, ValidationWriter
-=======
 from .callbacks import Checkpoint, EarlyStopping, MetricsWriter
->>>>>>> d8fc9aea
 from .trainer import Trainer
 from .vessel import TrainingVessel, TrainingVesselBase
 
@@ -18,11 +14,7 @@
     "TrainingVesselBase",
     "Checkpoint",
     "EarlyStopping",
-<<<<<<< HEAD
-    "ValidationWriter",
-=======
     "MetricsWriter",
->>>>>>> d8fc9aea
     "train",
     "backtest",
 ]