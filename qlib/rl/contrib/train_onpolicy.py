--- conflicted
+++ resolved
@@ -19,11 +19,7 @@
 from qlib.rl.order_execution import SingleAssetOrderExecutionSimple
 from qlib.rl.reward import Reward
 from qlib.rl.trainer import Checkpoint, backtest, train
-<<<<<<< HEAD
-from qlib.rl.trainer.callbacks import Callback, EarlyStopping, ValidationWriter
-=======
 from qlib.rl.trainer.callbacks import Callback, EarlyStopping, MetricsWriter
->>>>>>> d8fc9aea
 from qlib.rl.utils.log import CsvWriter
 from qlib.utils import init_instance_by_config
 from tianshou.policy import BasePolicy
@@ -123,35 +119,21 @@
             vol_threshold=simulator_config["vol_limit"],
         )
 
-<<<<<<< HEAD
-    assert data_config["source"]["default_start_time"] % data_granularity == 0
-    assert data_config["source"]["default_end_time"] % data_granularity == 0
-=======
     assert data_config["source"]["default_start_time_index"] % data_granularity == 0
     assert data_config["source"]["default_end_time_index"] % data_granularity == 0
->>>>>>> d8fc9aea
 
     train_dataset, valid_dataset, test_dataset = [
         LazyLoadDataset(
             order_file_path=order_root_path / tag,
             data_dir=Path(data_config["source"]["data_dir"]),
-<<<<<<< HEAD
-            default_start_time_index=data_config["source"]["default_start_time"] // data_granularity,
-            default_end_time_index=data_config["source"]["default_end_time"] // data_granularity,
-=======
             default_start_time_index=data_config["source"]["default_start_time_index"] // data_granularity,
             default_end_time_index=data_config["source"]["default_end_time_index"] // data_granularity,
->>>>>>> d8fc9aea
         )
         for tag in ("train", "valid", "test")
     ]
 
-<<<<<<< HEAD
-    callbacks: List[Callback] = [ValidationWriter(dirpath=Path(trainer_config["checkpoint_path"]))]
-=======
->>>>>>> d8fc9aea
+    callbacks: List[Callback] = []
     if "checkpoint_path" in trainer_config:
-        callbacks: List[Callback] = []
         callbacks.append(MetricsWriter(dirpath=Path(trainer_config["checkpoint_path"])))
         callbacks.append(
             Checkpoint(
@@ -195,19 +177,6 @@
         vessel_kwargs=vessel_kwargs,
     )
 
-<<<<<<< HEAD
-    backtest(
-        simulator_fn=_simulator_factory_simple,
-        state_interpreter=state_interpreter,
-        action_interpreter=action_interpreter,
-        initial_states=test_dataset,
-        policy=policy,
-        logger=CsvWriter(Path(trainer_config["checkpoint_path"])),
-        reward=reward,
-        finite_env_type=trainer_kwargs["finite_env_type"],
-        concurrency=trainer_kwargs["concurrency"],
-    )
-=======
     if run_backtest:
         backtest(
             simulator_fn=_simulator_factory_simple,
@@ -220,7 +189,6 @@
             finite_env_type=trainer_kwargs["finite_env_type"],
             concurrency=trainer_kwargs["concurrency"],
         )
->>>>>>> d8fc9aea
 
 
 def main(config: dict, run_backtest: bool) -> None:
