# Copyright (c) Microsoft Corporation.
# Licensed under the MIT License.

"""This module contains utilities to read financial data from pickle-styled files.

This is the format used in `OPD paper <https://seqml.github.io/opd/>`__. NOT the standard data format in qlib.

The data here are all wrapped with ``@lru_cache``, which saves the expensive IO cost to repetitively read the data.
We also encourage users to use ``get_xxx_yyy`` rather than ``XxxYyy`` (although they are the same thing),
because ``get_xxx_yyy`` is cache-optimized.

Note that these pickle files are dumped with Python 3.8. Python lower than 3.7 might not be able to load them.
See `PEP 574 <https://peps.python.org/pep-0574/>`__ for details.

This file shows resemblence to qlib.backtest.high_performance_ds. We might merge those two in future.
"""

# TODO: merge with qlib/backtest/high_performance_ds.py

from __future__ import annotations

from functools import lru_cache
from pathlib import Path
from typing import List, Sequence, cast

import cachetools
import numpy as np
import pandas as pd
from cachetools.keys import hashkey

from qlib.backtest.decision import Order, OrderDir
from qlib.rl.data.base import BaseIntradayBacktestData, BaseIntradayProcessedData, ProcessedDataProvider
from qlib.typehint import Literal

DealPriceType = Literal["bid_or_ask", "bid_or_ask_fill", "close"]
"""Several ad-hoc deal price.
``bid_or_ask``: If sell, use column ``$bid0``; if buy, use column ``$ask0``.
``bid_or_ask_fill``: Based on ``bid_or_ask``. If price is 0, use another price (``$ask0`` / ``$bid0``) instead.
``close``: Use close price (``$close0``) as deal price.
"""


def _infer_processed_data_column_names(shape: int) -> List[str]:
    if shape == 16:
        return [
            "$open",
            "$high",
            "$low",
            "$close",
            "$vwap",
            "$bid",
            "$ask",
            "$volume",
            "$bidV",
            "$bidV1",
            "$bidV3",
            "$bidV5",
            "$askV",
            "$askV1",
            "$askV3",
            "$askV5",
        ]
    if shape == 6:
        return ["$high", "$low", "$open", "$close", "$vwap", "$volume"]
    elif shape == 5:
        return ["$high", "$low", "$open", "$close", "$volume"]
    raise ValueError(f"Unrecognized data shape: {shape}")


def _find_pickle(filename_without_suffix: Path) -> Path:
    suffix_list = [".pkl", ".pkl.backtest"]
    paths: List[Path] = []
    for suffix in suffix_list:
        path = filename_without_suffix.parent / (filename_without_suffix.name + suffix)
        if path.exists():
            paths.append(path)
    if not paths:
        raise FileNotFoundError(f"No file starting with '{filename_without_suffix}' found")
    if len(paths) > 1:
        raise ValueError(f"Multiple paths are found with prefix '{filename_without_suffix}': {paths}")
    return paths[0]


@lru_cache(maxsize=10)  # 10 * 40M = 400MB
def _read_pickle(filename_without_suffix: Path) -> pd.DataFrame:
    df = pd.read_pickle(_find_pickle(filename_without_suffix))
    index_cols = df.index.names

    df = df.reset_index()
    for date_col_name in ["date", "datetime"]:
        if date_col_name in df:
            df[date_col_name] = pd.to_datetime(df[date_col_name])
    df = df.set_index(index_cols)

    return df


class SimpleIntradayBacktestData(BaseIntradayBacktestData):
    """Backtest data for simple simulator"""

    def __init__(
        self,
        data_dir: Path | str,
        stock_id: str,
        date: pd.Timestamp,
        deal_price: DealPriceType = "close",
        order_dir: int = None,
    ) -> None:
        super(SimpleIntradayBacktestData, self).__init__()

        backtest = _read_pickle((data_dir if isinstance(data_dir, Path) else Path(data_dir)) / stock_id)
        backtest = backtest.reset_index()
        backtest["date"] = pd.to_datetime(backtest["date"])
        backtest = backtest.set_index(["instrument", "datetime", "date"])
        backtest = backtest.loc[pd.IndexSlice[stock_id, :, date]]

        # No longer need for pandas >= 1.4
        # backtest = backtest.droplevel([0, 2])

        self.data: pd.DataFrame = backtest
        self.deal_price_type: DealPriceType = deal_price
        self.order_dir = order_dir

    def __repr__(self) -> str:
        with pd.option_context("memory_usage", False, "display.max_info_columns", 1, "display.large_repr", "info"):
            return f"{self.__class__.__name__}({self.data})"

    def __len__(self) -> int:
        return len(self.data)

    def get_deal_price(self) -> pd.Series:
        """Return a pandas series that can be indexed with time.
        See :attribute:`DealPriceType` for details."""
        if self.deal_price_type in ("bid_or_ask", "bid_or_ask_fill"):
            if self.order_dir is None:
                raise ValueError("Order direction cannot be none when deal_price_type is not close.")
            if self.order_dir == OrderDir.SELL:
                col = "$bid0"
            else:  # BUY
                col = "$ask0"
        elif self.deal_price_type == "close":
            col = "$close0"
        else:
            raise ValueError(f"Unsupported deal_price_type: {self.deal_price_type}")
        price = self.data[col]

        if self.deal_price_type == "bid_or_ask_fill":
            if self.order_dir == OrderDir.SELL:
                fill_col = "$ask0"
            else:
                fill_col = "$bid0"
            price = price.replace(0, np.nan).fillna(self.data[fill_col])

        return price

    def get_volume(self) -> pd.Series:
        """Return a volume series that can be indexed with time."""
        return self.data["$volume0"]

    def get_time_index(self) -> pd.DatetimeIndex:
        return cast(pd.DatetimeIndex, self.data.index)


class IntradayProcessedData(BaseIntradayProcessedData):
    """Subclass of IntradayProcessedData. Used to handle Dataset Handler style data."""

    def __init__(
        self,
        data_dir: Path | str,
        stock_id: str,
        date: pd.Timestamp,
        feature_dim: int,
        time_index: pd.Index,
    ) -> None:
        proc = _read_pickle((data_dir if isinstance(data_dir, Path) else Path(data_dir)) / stock_id)
<<<<<<< HEAD
        proc = proc.reset_index()
        proc["datetime"] = pd.to_datetime(proc["datetime"])
        proc = proc.set_index(["instrument", "datetime", "date"])
=======

>>>>>>> d8fc9aea
        # We have to infer the names here because,
        # unfortunately they are not included in the original data.
        cnames = _infer_processed_data_column_names(feature_dim)

        time_length: int = len(time_index)

        try:
            # new data format
            proc = proc.loc[pd.IndexSlice[stock_id, :, date]]
            assert len(proc) == time_length and len(proc.columns) == feature_dim * 2
            proc_today = proc[cnames]
            proc_yesterday = proc[[f"{c}_1" for c in cnames]].rename(columns=lambda c: c[:-2])
        except (IndexError, KeyError):
            # legacy data
            proc = proc.loc[pd.IndexSlice[stock_id, date]]
            assert time_length * feature_dim * 2 == len(proc)
            proc_today = proc.to_numpy()[: time_length * feature_dim].reshape((time_length, feature_dim))
            proc_yesterday = proc.to_numpy()[time_length * feature_dim :].reshape((time_length, feature_dim))
            proc_today = pd.DataFrame(proc_today, index=time_index, columns=cnames)
            proc_yesterday = pd.DataFrame(proc_yesterday, index=time_index, columns=cnames)

        self.today: pd.DataFrame = proc_today
        self.yesterday: pd.DataFrame = proc_yesterday
        assert len(self.today.columns) == len(self.yesterday.columns) == feature_dim
        assert len(self.today) == len(self.yesterday) == time_length

    def __repr__(self) -> str:
        with pd.option_context("memory_usage", False, "display.max_info_columns", 1, "display.large_repr", "info"):
            return f"{self.__class__.__name__}({self.today}, {self.yesterday})"


@lru_cache(maxsize=100)  # 100 * 50K = 5MB
def load_simple_intraday_backtest_data(
    data_dir: Path,
    stock_id: str,
    date: pd.Timestamp,
    deal_price: DealPriceType = "close",
    order_dir: int = None,
) -> SimpleIntradayBacktestData:
    return SimpleIntradayBacktestData(data_dir, stock_id, date, deal_price, order_dir)


@cachetools.cached(  # type: ignore
    cache=cachetools.LRUCache(100),  # 100 * 50K = 5MB
    key=lambda data_dir, stock_id, date, feature_dim, time_index: hashkey(data_dir, stock_id, date),
)
def load_pickled_intraday_processed_data(
    data_dir: Path,
    stock_id: str,
    date: pd.Timestamp,
    feature_dim: int,
    time_index: pd.Index,
) -> BaseIntradayProcessedData:
    return IntradayProcessedData(data_dir, stock_id, date, feature_dim, time_index)


class PickleProcessedDataProvider(ProcessedDataProvider):
    def __init__(self, data_dir: Path) -> None:
        super().__init__()

        self._data_dir = data_dir

    def get_data(
        self,
        stock_id: str,
        date: pd.Timestamp,
        feature_dim: int,
        time_index: pd.Index,
    ) -> BaseIntradayProcessedData:
        return load_pickled_intraday_processed_data(
            data_dir=self._data_dir,
            stock_id=stock_id,
            date=date,
            feature_dim=feature_dim,
            time_index=time_index,
        )


def load_orders(
    order_path: Path,
    start_time: pd.Timestamp = None,
    end_time: pd.Timestamp = None,
) -> Sequence[Order]:
    """Load orders, and set start time and end time for the orders."""

    start_time = start_time or pd.Timestamp("0:00:00")
    end_time = end_time or pd.Timestamp("23:59:59")

    if order_path.is_file():
        order_df = pd.read_pickle(order_path)
    else:
        order_df = []
        for file in order_path.iterdir():
            order_data = pd.read_pickle(file)
            order_df.append(order_data)
        order_df = pd.concat(order_df)

    order_df = order_df.reset_index()

    # Legacy-style orders have "date" instead of "datetime"
    if "date" in order_df.columns:
        order_df = order_df.rename(columns={"date": "datetime"})

    # Sometimes "date" are str rather than Timestamp
    order_df["datetime"] = pd.to_datetime(order_df["datetime"])

    orders: List[Order] = []

    for _, row in order_df.iterrows():
        # filter out orders with amount == 0
        if row["amount"] <= 0:
            continue
        orders.append(
            Order(
                row["instrument"],
                row["amount"],
                OrderDir(int(row["order_type"])),
                row["datetime"].replace(hour=start_time.hour, minute=start_time.minute, second=start_time.second),
                row["datetime"].replace(hour=end_time.hour, minute=end_time.minute, second=end_time.second),
            ),
        )

    return orders<|MERGE_RESOLUTION|>--- conflicted
+++ resolved
@@ -173,13 +173,6 @@
         time_index: pd.Index,
     ) -> None:
         proc = _read_pickle((data_dir if isinstance(data_dir, Path) else Path(data_dir)) / stock_id)
-<<<<<<< HEAD
-        proc = proc.reset_index()
-        proc["datetime"] = pd.to_datetime(proc["datetime"])
-        proc = proc.set_index(["instrument", "datetime", "date"])
-=======
-
->>>>>>> d8fc9aea
         # We have to infer the names here because,
         # unfortunately they are not included in the original data.
         cnames = _infer_processed_data_column_names(feature_dim)
