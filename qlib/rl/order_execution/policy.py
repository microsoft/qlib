--- conflicted
+++ resolved
@@ -12,7 +12,7 @@
 import torch.nn as nn
 from gym.spaces import Discrete
 from tianshou.data import Batch, ReplayBuffer, to_torch
-from tianshou.policy import BasePolicy, PPOPolicy, DQNPolicy
+from tianshou.policy import BasePolicy, DQNPolicy, PPOPolicy
 
 from qlib.rl.trainer.trainer import Trainer
 
@@ -158,22 +158,13 @@
             set_weight(self, Trainer.get_policy_state_dict(weight_file))
 
 
-<<<<<<< HEAD
 class OPD(PPO):
-=======
-DQNModel = PPOActor  # Reuse PPOActor.
-
-
-class DQN(DQNPolicy):
-    """A wrapper of tianshou DQNPolicy.
-
-    Differences:
-
-    - Auto-create model network. Supports discrete action space only.
-    - Support a ``weight_file`` that supports loading checkpoint.
-    """
-
->>>>>>> 653c082e
+    """Oracle Policy Distillation.
+
+    Reference:
+        Universal Trading for Order Execution with Oracle Policy Distillation. https://arxiv.org/abs/2103.10860
+    """
+
     def __init__(
         self,
         network: nn.Module,
@@ -181,7 +172,6 @@
         action_space: gym.Space,
         lr: float,
         weight_decay: float = 0.0,
-<<<<<<< HEAD
         discount_factor: float = 1.0,
         max_grad_norm: float = 100.0,
         reward_normalization: bool = True,
@@ -270,7 +260,27 @@
             "loss/vf": vf_losses,
             "loss/ent": ent_losses,
         }
-=======
+
+
+DQNModel = PPOActor  # Reuse PPOActor.
+
+
+class DQN(DQNPolicy):
+    """A wrapper of tianshou DQNPolicy.
+
+    Differences:
+
+    - Auto-create model network. Supports discrete action space only.
+    - Support a ``weight_file`` that supports loading checkpoint.
+    """
+
+    def __init__(
+        self,
+        network: nn.Module,
+        obs_space: gym.Space,
+        action_space: gym.Space,
+        lr: float,
+        weight_decay: float = 0.0,
         discount_factor: float = 0.99,
         estimation_step: int = 1,
         target_update_freq: int = 0,
@@ -300,7 +310,6 @@
         )
         if weight_file is not None:
             set_weight(self, Trainer.get_policy_state_dict(weight_file))
->>>>>>> 653c082e
 
 
 # utilities: these should be put in a separate (common) file. #
