--- conflicted
+++ resolved
@@ -31,11 +31,7 @@
    "outputs": [],
    "source": [
     "# use default data\n",
-<<<<<<< HEAD
-    "# NOTE: need to download data from remote: python scripts/get_data.py qlib_data --target_dir ~/.qlib/qlib_data/cn_data\n",
-=======
     "# NOTE: need to download data from remote: python scripts/get_data.py qlib_data_cn --target_dir ~/.qlib/qlib_data/cn_data\n",
->>>>>>> d8f2a060
     "provider_uri = \"~/.qlib/qlib_data/cn_data\"  # target_dir\n",
     "if not exists_qlib_data(provider_uri):\n",
     "    print(f\"Qlib data is not found in {provider_uri}\")\n",
@@ -139,12 +135,7 @@
     "###################################\n",
     "STRATEGY_CONFIG = {\n",
     "    \"topk\": 50,\n",
-<<<<<<< HEAD
     "    \"n_drop\": 5}\n",
-=======
-    "    \"n_drop\": 5",
-    "}\n",
->>>>>>> d8f2a060
     "BACKTEST_CONFIG = {\n",
     "    \"verbose\": False,\n",
     "    \"limit_threshold\": 0.095,\n",
@@ -183,13 +174,8 @@
     "# If need a more detailed analysis, refer to: examples/train_and_bakctest.ipynb\n",
     "###################################\n",
     "analysis = dict()\n",
-<<<<<<< HEAD
     "analysis[\"excess_return_without_cost\"] = risk_analysis(report_normal[\"return\"] - report_normal[\"bench\"])\n",
     "analysis[\"excess_return_with_cost\"] = risk_analysis(\n",
-=======
-    "analysis[\"sub_bench\"] = risk_analysis(report_normal[\"return\"] - report_normal[\"bench\"])\n",
-    "analysis[\"sub_cost\"] = risk_analysis(\n",
->>>>>>> d8f2a060
     "    report_normal[\"return\"] - report_normal[\"bench\"] - report_normal[\"cost\"]\n",
     ")\n",
     "analysis_df = pd.concat(analysis)  # type: pd.DataFrame\n",
@@ -349,7 +335,6 @@
    "language": "python",
    "name": "python3"
   },
-<<<<<<< HEAD
   "language_info": {
    "codemirror_mode": {
     "name": "ipython",
@@ -362,8 +347,6 @@
    "pygments_lexer": "ipython3",
    "version": "3.8.5"
   },
-=======
->>>>>>> d8f2a060
   "toc": {
    "base_numbering": 1,
    "nav_menu": {},
