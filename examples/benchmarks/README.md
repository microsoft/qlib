# Benchmarks Performance
This page lists a batch of methods designed for alpha seeking. Each method tries to give scores/predictions for all stocks each day(e.g. forecasting the future excess return of stocks). The scores/predictions of the models will be used as the mined alpha. Investing in stocks with higher scores is expected to yield more profit.  

The alpha is evaluated in two ways.
1. The correlation between the alpha and future return.
1. Constructing portfolio based on the alpha and evaluating the final total return.
   - The explanation of metrics can be found [here](https://qlib.readthedocs.io/en/latest/component/report.html#id4)

Here are the results of each benchmark model running on Qlib's `Alpha360` and `Alpha158` dataset with China's A shared-stock & CSI300 data respectively. The values of each metric are the mean and std calculated based on 20 runs with different random seeds.

The numbers shown below demonstrate the performance of the entire `workflow` of each model. We will update the `workflow` as well as models in the near future for better results.
<!-- 
> If you need to reproduce the results below, please use the **v1** dataset: `python scripts/get_data.py qlib_data --target_dir ~/.qlib/qlib_data/cn_data --region cn --version v1`
>
> In the new version of qlib, the default dataset is **v2**. Since the data is collected from the YahooFinance API (which is not very stable), the results of *v2* and *v1* may differ -->

> NOTE:
> The backtest start from 0.8.0 is quite different from previous version. Please check out the changelog for the difference.

> NOTE:
> We have very limited resources to implement and finetune the models. We tried our best effort to fairly compare these models.  But some models may have greater potential than what it looks like in the table below.  Your contribution is highly welcomed to explore their potential.

## Results on CSI300

### Alpha158 dataset

| Model Name                               | Dataset                             | IC          | ICIR        | Rank IC     | Rank ICIR   | Annualized Return | Information Ratio | Max Drawdown |
|------------------------------------------|-------------------------------------|-------------|-------------|-------------|-------------|-------------------|-------------------|--------------|
| TCN(Shaojie Bai, et al.)                 | Alpha158                            | 0.0275±0.00 | 0.2157±0.01 | 0.0411±0.00 | 0.3379±0.01 | 0.0190±0.02       | 0.2887±0.27       | -0.1202±0.03 |
| TabNet(Sercan O. Arik, et al.)           | Alpha158                            | 0.0204±0.01 | 0.1554±0.07 | 0.0333±0.00 | 0.2552±0.05 | 0.0227±0.04       | 0.3676±0.54       | -0.1089±0.08 |
| Transformer(Ashish Vaswani, et al.)      | Alpha158                            | 0.0264±0.00 | 0.2053±0.02 | 0.0407±0.00 | 0.3273±0.02 | 0.0273±0.02       | 0.3970±0.26       | -0.1101±0.02 |
| GRU(Kyunghyun Cho, et al.)               | Alpha158(with selected 20 features) | 0.0315±0.00 | 0.2450±0.04 | 0.0428±0.00 | 0.3440±0.03 | 0.0344±0.02       | 0.5160±0.25       | -0.1017±0.02 |
| LSTM(Sepp Hochreiter, et al.)            | Alpha158(with selected 20 features) | 0.0318±0.00 | 0.2367±0.04 | 0.0435±0.00 | 0.3389±0.03 | 0.0381±0.03       | 0.5561±0.46       | -0.1207±0.04 |
| Localformer(Juyong Jiang, et al.)        | Alpha158                            | 0.0356±0.00 | 0.2756±0.03 | 0.0468±0.00 | 0.3784±0.03 | 0.0438±0.02       | 0.6600±0.33       | -0.0952±0.02 |
| SFM(Liheng Zhang, et al.)                | Alpha158                            | 0.0379±0.00 | 0.2959±0.04 | 0.0464±0.00 | 0.3825±0.04 | 0.0465±0.02       | 0.5672±0.29       | -0.1282±0.03 |
| ALSTM (Yao Qin, et al.)                  | Alpha158(with selected 20 features) | 0.0362±0.01 | 0.2789±0.06 | 0.0463±0.01 | 0.3661±0.05 | 0.0470±0.03       | 0.6992±0.47       | -0.1072±0.03 |
| GATs (Petar Velickovic, et al.)          | Alpha158(with selected 20 features) | 0.0349±0.00 | 0.2511±0.01 | 0.0462±0.00 | 0.3564±0.01 | 0.0497±0.01       | 0.7338±0.19       | -0.0777±0.02 |
| TRA(Hengxu Lin, et al.)                  | Alpha158(with selected 20 features) | 0.0404±0.00 | 0.3197±0.05 | 0.0490±0.00 | 0.4047±0.04 | 0.0649±0.02       | 1.0091±0.30       | -0.0860±0.02 |
| Linear                                   | Alpha158                            | 0.0397±0.00 | 0.3000±0.00 | 0.0472±0.00 | 0.3531±0.00 | 0.0692±0.00       | 0.9209±0.00       | -0.1509±0.00 |
| TRA(Hengxu Lin, et al.)                  | Alpha158                            | 0.0440±0.00 | 0.3535±0.05 | 0.0540±0.00 | 0.4451±0.03 | 0.0718±0.02       | 1.0835±0.35       | -0.0760±0.02 |
| CatBoost(Liudmila Prokhorenkova, et al.) | Alpha158                            | 0.0481±0.00 | 0.3366±0.00 | 0.0454±0.00 | 0.3311±0.00 | 0.0765±0.00       | 0.8032±0.01       | -0.1092±0.00 |
| XGBoost(Tianqi Chen, et al.)             | Alpha158                            | 0.0498±0.00 | 0.3779±0.00 | 0.0505±0.00 | 0.4131±0.00 | 0.0780±0.00       | 0.9070±0.00       | -0.1168±0.00 |
| TFT (Bryan Lim, et al.)                  | Alpha158(with selected 20 features) | 0.0358±0.00 | 0.2160±0.03 | 0.0116±0.01 | 0.0720±0.03 | 0.0847±0.02       | 0.8131±0.19       | -0.1824±0.03 |
| MLP                                      | Alpha158                            | 0.0376±0.00 | 0.2846±0.02 | 0.0429±0.00 | 0.3220±0.01 | 0.0895±0.02       | 1.1408±0.23       | -0.1103±0.02 |
| LightGBM(Guolin Ke, et al.)              | Alpha158                            | 0.0448±0.00 | 0.3660±0.00 | 0.0469±0.00 | 0.3877±0.00 | 0.0901±0.00       | 1.0164±0.00       | -0.1038±0.00 |
| DoubleEnsemble(Chuheng Zhang, et al.)    | Alpha158                            | 0.0521±0.00 | 0.4223±0.01 | 0.0502±0.00 | 0.4117±0.01 | 0.1158±0.01       | 1.3432±0.11       | -0.0920±0.01 |

### Alpha360 dataset

| Model Name                                | Dataset  | IC          | ICIR        | Rank IC     | Rank ICIR   | Annualized Return | Information Ratio | Max Drawdown |
|-------------------------------------------|----------|-------------|-------------|-------------|-------------|-------------------|-------------------|--------------|
| Transformer(Ashish Vaswani, et al.)       | Alpha360 | 0.0114±0.00 | 0.0716±0.03 | 0.0327±0.00 | 0.2248±0.02 | -0.0270±0.03      | -0.3378±0.37      | -0.1653±0.05 |
| TabNet(Sercan O. Arik, et al.)            | Alpha360 | 0.0099±0.00 | 0.0593±0.00 | 0.0290±0.00 | 0.1887±0.00 | -0.0369±0.00      | -0.3892±0.00      | -0.2145±0.00 |
| MLP                                       | Alpha360 | 0.0273±0.00 | 0.1870±0.02 | 0.0396±0.00 | 0.2910±0.02 | 0.0029±0.02       | 0.0274±0.23       | -0.1385±0.03 |
| Localformer(Juyong Jiang, et al.)         | Alpha360 | 0.0404±0.00 | 0.2932±0.04 | 0.0542±0.00 | 0.4110±0.03 | 0.0246±0.02       | 0.3211±0.21       | -0.1095±0.02 |
| CatBoost((Liudmila Prokhorenkova, et al.) | Alpha360 | 0.0378±0.00 | 0.2714±0.00 | 0.0467±0.00 | 0.3659±0.00 | 0.0292±0.00       | 0.3781±0.00       | -0.0862±0.00 |
| XGBoost(Tianqi Chen, et al.)              | Alpha360 | 0.0394±0.00 | 0.2909±0.00 | 0.0448±0.00 | 0.3679±0.00 | 0.0344±0.00       | 0.4527±0.02       | -0.1004±0.00 |
| DoubleEnsemble(Chuheng Zhang, et al.)     | Alpha360 | 0.0390±0.00 | 0.2946±0.01 | 0.0486±0.00 | 0.3836±0.01 | 0.0462±0.01       | 0.6151±0.18       | -0.0915±0.01 |
| LightGBM(Guolin Ke, et al.)               | Alpha360 | 0.0400±0.00 | 0.3037±0.00 | 0.0499±0.00 | 0.4042±0.00 | 0.0558±0.00       | 0.7632±0.00       | -0.0659±0.00 |
| TCN(Shaojie Bai, et al.)                  | Alpha360 | 0.0441±0.00 | 0.3301±0.02 | 0.0519±0.00 | 0.4130±0.01 | 0.0604±0.02       | 0.8295±0.34       | -0.1018±0.03 |
| ALSTM (Yao Qin, et al.)                   | Alpha360 | 0.0497±0.00 | 0.3829±0.04 | 0.0599±0.00 | 0.4736±0.03 | 0.0626±0.02       | 0.8651±0.31       | -0.0994±0.03 |
| LSTM(Sepp Hochreiter, et al.)             | Alpha360 | 0.0448±0.00 | 0.3474±0.04 | 0.0549±0.00 | 0.4366±0.03 | 0.0647±0.03       | 0.8963±0.39       | -0.0875±0.02 |
| ADD                                       | Alpha360 | 0.0430±0.00 | 0.3188±0.04 | 0.0559±0.00 | 0.4301±0.03 | 0.0667±0.02       | 0.8992±0.34       | -0.0855±0.02 |
| GRU(Kyunghyun Cho, et al.)                | Alpha360 | 0.0493±0.00 | 0.3772±0.04 | 0.0584±0.00 | 0.4638±0.03 | 0.0720±0.02       | 0.9730±0.33       | -0.0821±0.02 |
| AdaRNN(Yuntao Du, et al.)                 | Alpha360 | 0.0464±0.01 | 0.3619±0.08 | 0.0539±0.01 | 0.4287±0.06 | 0.0753±0.03       | 1.0200±0.40       | -0.0936±0.03 |
| GATs (Petar Velickovic, et al.)           | Alpha360 | 0.0476±0.00 | 0.3508±0.02 | 0.0598±0.00 | 0.4604±0.01 | 0.0824±0.02       | 1.1079±0.26       | -0.0894±0.03 |
| TCTS(Xueqing Wu, et al.)                  | Alpha360 | 0.0508±0.00 | 0.3931±0.04 | 0.0599±0.00 | 0.4756±0.03 | 0.0893±0.03       | 1.2256±0.36       | -0.0857±0.02 |
| TRA(Hengxu Lin, et al.)                   | Alpha360 | 0.0485±0.00 | 0.3787±0.03 | 0.0587±0.00 | 0.4756±0.03 | 0.0920±0.03       | 1.2789±0.42       | -0.0834±0.02 |
| IGMTF(Wentao Xu, et al.)                  | Alpha360 | 0.0480±0.00 | 0.3589±0.02 | 0.0606±0.00 | 0.4773±0.01 | 0.0946±0.02       | 1.3509±0.25       | -0.0716±0.02 |
| HIST(Wentao Xu, et al.)                   | Alpha360 | 0.0522±0.00 | 0.3530±0.01 | 0.0667±0.00 | 0.4576±0.01 | 0.0987±0.02       | 1.3726±0.27       | -0.0681±0.01 |


- The selected 20 features are based on the feature importance of a lightgbm-based model.
- The base model of DoubleEnsemble is LGBM.
- The base model of TCTS is GRU.
- About the datasets
  - Alpha158 is a tabular dataset. There are less spatial relationships between different features. Each feature are carefully designed by human (a.k.a feature engineering)
  - Alpha360 contains raw price and volue data without much feature engineering. There are strong strong spatial relationships between the features in the time dimension.
- The metrics can be categorized into two
   - Signal-based evaluation:  IC, ICIR, Rank IC, Rank ICIR
      - ![equation](https://latex.codecogs.com/gif.latex?%5Ctext%7Bcorr%7D%28%5Ctextbf%7Bx%7D%2C%5Ctextbf%7By%7D%29%3D%5Cfrac%7B%5Csum_i%20%28x_i-%5Cbar%7Bx%7D%29%28y_i-%5Cbar%7By%7D%29%7D%7B%5Csqrt%7B%5Csum_i%28x_i-%5Cbar%7Bx%7D%29%5E2%5Csum_i%28y_i-%5Cbar%7By%7D%29%5E2%7D%7D)
      - ![equation](https://latex.codecogs.com/gif.latex?%5Ctext%7BIC%7D%5E%7B%28t%29%7D%20%3D%20%5Ctext%7Bcorr%7D%28%5Chat%7B%5Ctextbf%7By%7D%7D%5E%7B%28t%29%7D%2C%20%5Ctextbf%7Bret%7D%5E%7B%28t%29%7D%29)
      - ![equation](https://latex.codecogs.com/gif.latex?%5Ctext%7BICIR%7D%20%3D%20%5Cfrac%20%7B%5Ctext%7Bmean%7D%28%5Ctextbf%7BIC%7D%29%7D%20%7B%5Ctext%7Bstd%7D%28%5Ctextbf%7BIC%7D%29%7D)
      - ![equation](https://latex.codecogs.com/gif.latex?%5Ctext%7BRank%20IC%7D%5E%7B%28t%29%7D%20%3D%20%5Ctext%7Bcorr%7D%28%5Ctext%7Brank%7D%28%5Chat%7B%5Ctextbf%7By%7D%7D%5E%7B%28t%29%7D%29%2C%20%5Ctext%7Brank%7D%28%5Ctextbf%7Bret%7D%5E%7B%28t%29%7D%29%29)
      - ![equation](https://latex.codecogs.com/gif.latex?%5Ctext%7BRank%20ICIR%7D%20%3D%20%5Cfrac%20%7B%5Ctext%7Bmean%7D%28%5Ctextbf%7BRank%20IC%7D%29%7D%20%7B%5Ctext%7Bstd%7D%28%5Ctextbf%7BRankIC%7D%29%7D)
   - Portfolio-based metrics:  Annualized Return, Information Ratio, Max Drawdown

## Results on CSI500
The results on CSI500 is not complete. PR's for models on csi500 are welcome!

Transfer previous models in CSI300 to CSI500 is quite easy.  You can try models with just a few commands below.
```
cd examples/benchmarks/LightGBM
pip install -r requirements.txt

# create new config and set the benchmark to csi500
cp workflow_config_lightgbm_Alpha158.yaml workflow_config_lightgbm_Alpha158_csi500.yaml
sed -i "s/csi300/csi500/g"  workflow_config_lightgbm_Alpha158_csi500.yaml
sed -i "s/SH000300/SH000905/g"  workflow_config_lightgbm_Alpha158_csi500.yaml

# you can either run the model once
qrun workflow_config_lightgbm_Alpha158_csi500.yaml

# or run it for multiple times automatically and get the summarized results.
cd  ../../
python run_all_model.py run 3 lightgbm Alpha158 csi500  # for models with randomness.  please run it for 20 times.
```

### Alpha158 dataset

| Model Name | Dataset  | IC          | ICIR        | Rank IC     | Rank ICIR   | Annualized Return | Information Ratio | Max Drawdown |
|------------|----------|-------------|-------------|-------------|-------------|-------------------|-------------------|--------------|
<<<<<<< HEAD
| LightGBM   | Alpha158 | 0.0399±0.00 | 0.4065±0.00 | 0.0482±0.00 | 0.5101±0.00 | 0.1284±0.00       | 1.5650±0.00       | -0.0635±0.00 |
=======
| LightGBM   | Alpha158 | 0.0377±0.00 | 0.3860±0.00 | 0.0448±0.00 | 0.4675±0.00 | 0.1151±0.00       | 1.3884±0.00       | -0.0898±0.00 |
| CatBoost   | Alpha158 | 0.0345±0.00 | 0.2855±0.00 | 0.0417±0.00 | 0.3740±0.00 | 0.0496±0.00       | 0.5977±0.00       | -0.1496±0.00 |
>>>>>>> 8f1e28c4

### Alpha360 dataset
| Model Name | Dataset  | IC          | ICIR        | Rank IC     | Rank ICIR   | Annualized Return | Information Ratio | Max Drawdown |
|------------|----------|-------------|-------------|-------------|-------------|-------------------|-------------------|--------------|
| LightGBM   | Alpha360 | 0.0400±0.00 | 0.3605±0.00 | 0.0536±0.00 | 0.5431±0.00 | 0.0505±0.00       | 0.7658±0.02       | -0.1880±0.00 |
| CatBoost   | Alpha360 | 0.0382±0.00 | 0.3229±0.00 | 0.0489±0.00 | 0.4649±0.00 | 0.0297±0.00       | 0.4227±0.02       | -0.1499±0.01 |


# Contributing

Your contributions to new models are highly welcome!

If you want to contribute your new models, you can follow the steps below.
1. Create a folder for your model
2. The folder contains following items(you can refer to [this example](https://github.com/microsoft/qlib/tree/main/examples/benchmarks/TCTS)).
    - `requirements.txt`: required dependencies.
    - `README.md`: a brief introduction to your models
    - `workflow_config_<model name>_<dataset>.yaml`: a configuration which can read by `qrun`. You are encouraged to run your model in all datasets.
3. You can integrate your model as a module [in this folder](https://github.com/microsoft/qlib/tree/main/qlib/contrib/model).
4. Please updated your results in the benchmark tables, e.g. [Alpha360](#alpha158-dataset), [Alpha158](#alpha158-dataset)(the values of each metric are the mean and std calculated based on 20 runs with different random seeds, if you don't have enough computational resource, you can ask for help in the PR).
5. Update the info in the index page in the [news list](https://github.com/microsoft/qlib#newspaper-whats-new----sparkling_heart) and [model list](https://github.com/microsoft/qlib#quant-model-paper-zoo).

Finally, you can send PR for review. ([here is an example](https://github.com/microsoft/qlib/pull/1040))


# FAQ

Q: What's the difference between models with name `*.py` and `*_ts.py`?

A: Models with name `*_ts.py` are designed for `TSDatasetH` (`TSDatasetH` will create time-series automatically from tabular data).  Models with name `*.py` are designed for `DatasetH` (`DatasetH` is usually used in tabular data.  But users still can apply time-series models on tabular datasets if the columns has time-series relationships). <|MERGE_RESOLUTION|>--- conflicted
+++ resolved
@@ -110,12 +110,8 @@
 
 | Model Name | Dataset  | IC          | ICIR        | Rank IC     | Rank ICIR   | Annualized Return | Information Ratio | Max Drawdown |
 |------------|----------|-------------|-------------|-------------|-------------|-------------------|-------------------|--------------|
-<<<<<<< HEAD
 | LightGBM   | Alpha158 | 0.0399±0.00 | 0.4065±0.00 | 0.0482±0.00 | 0.5101±0.00 | 0.1284±0.00       | 1.5650±0.00       | -0.0635±0.00 |
-=======
-| LightGBM   | Alpha158 | 0.0377±0.00 | 0.3860±0.00 | 0.0448±0.00 | 0.4675±0.00 | 0.1151±0.00       | 1.3884±0.00       | -0.0898±0.00 |
 | CatBoost   | Alpha158 | 0.0345±0.00 | 0.2855±0.00 | 0.0417±0.00 | 0.3740±0.00 | 0.0496±0.00       | 0.5977±0.00       | -0.1496±0.00 |
->>>>>>> 8f1e28c4
 
 ### Alpha360 dataset
 | Model Name | Dataset  | IC          | ICIR        | Rank IC     | Rank ICIR   | Annualized Return | Information Ratio | Max Drawdown |
