--- conflicted
+++ resolved
@@ -45,11 +45,7 @@
     "statsmodels",
     "xlrd>=1.0.0",
     "plotly==4.12.0",
-<<<<<<< HEAD
     "matplotlib>=3.3",
-=======
-    "matplotlib==3.3",
->>>>>>> 114c38b4
     "tables>=3.6.1",
     "pyyaml>=5.3.1",
     "mlflow>=1.12.1",
