--- conflicted
+++ resolved
@@ -46,11 +46,7 @@
     "redis>=3.0.1",
     "python-redis-lock>=3.3.1",
     "schedule>=0.6.0",
-<<<<<<< HEAD
     "cvxpy<1.0.21",
-=======
-    "cvxpy>=1.0.21",
->>>>>>> 6ee0fe36
     "hyperopt==0.1.1",
     "fire>=0.3.1",
     "statsmodels",
