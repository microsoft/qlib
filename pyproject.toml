[build-system]
<<<<<<< HEAD
requires = ["setuptools", "numpy", "Cython"]

# configuration for black -l 120
line-length = 120

# configuration for lint flake8 implementing
# on ruff lint
# W503 == W504
[tool.ruff.lint]
ignore = ["E501","F541","E266","E402","E731","E203"]

[tool.ruff.format]
# automatically detecting appropriate line ending
line-ending = "auto"
=======
requires = ["setuptools", "setuptools-scm", "cython", "numpy>=1.24.0"]
build-backend = "setuptools.build_meta"

[project]
classifiers = [
  "Operating System :: POSIX :: Linux",
  "Operating System :: Microsoft :: Windows",
  "Operating System :: MacOS",
  "License :: OSI Approved :: MIT License",
  "Development Status :: 3 - Alpha",
  "Programming Language :: Python",
  "Programming Language :: Python :: 3",
  "Programming Language :: Python :: 3.8",
  "Programming Language :: Python :: 3.9",
  "Programming Language :: Python :: 3.10",
  "Programming Language :: Python :: 3.11",
  "Programming Language :: Python :: 3.12",
]
name = "pyqlib"
dynamic = ["version"]
description = "A Quantitative-research Platform"
requires-python = ">=3.8.0"
readme = {file = "README.md", content-type = "text/markdown"}
license = { text = "MIT" }

dependencies = [
  "pyyaml",
  "numpy",
  # Since version 1.1.0, pandas supports the ffill and bfill methods.
  # Since version 2.1.0, pandas has deprecated the method parameter of the fillna method. 
  # qlib has updated the fillna method in PR 1987 and limited the minimum version of pandas.
  "pandas>=1.1",
  # I encoutered an Error that the set_uri does not work when downloading artifacts in mlflow 3.1.1;
  # But earlier versions of mlflow does not have this problem.
  # But when I switch to 2.*.* version, another error occurs, which is even more strange...
  "mlflow",
  "filelock>=3.16.0",
  "redis",
  "dill",
  "fire",
  "ruamel.yaml>=0.17.38",
  "python-redis-lock",
  "tqdm",
  "pymongo",
  "loguru",
  "lightgbm",
  "gym",
  "cvxpy",
  "joblib",
  "matplotlib",
  "jupyter",
  "nbconvert",
  "pyarrow",
  "pydantic-settings",
  "setuptools-scm",
]

[project.optional-dependencies]
dev = [
  "pytest",
  "statsmodels",
]
# On macos-13 system, when using python version greater than or equal to 3.10,
# pytorch can't fully support Numpy version above 2.0, so, when you want to install torch,
# it will limit the version of Numpy less than 2.0.
rl = [
  "tianshou<=0.4.10",
  "torch",
  "numpy<2.0.0",
]
lint = [
  "black",
  "pylint",
  "mypy<1.5.0",
  "flake8",
  "nbqa",
]
# snowballstemmer, a dependency of sphinx, was released on 2025-05-08 with version 3.0.0,
# which causes errors in the build process. So we've limited the version for now.
docs = [
  # After upgrading scipy to version 1.16.0,
  # we encountered ImportError: cannot import name '_lazywhere', in the build documentation,
  # so we restricted the version of scipy to: 1.15.3
  "scipy<=1.15.3",
  "sphinx",
  "sphinx_rtd_theme",
  "readthedocs_sphinx_ext",
  "snowballstemmer<3.0",
]
package = [
  "twine",
  "build",
]
# test_pit dependency packages
test = [
  "yahooquery",
  "baostock",
]
analysis = [
  "plotly",
  "statsmodels",
]

# In the process of releasing a new version, when checking the manylinux package with twine, an error is reported:
# InvalidDistribution: Invalid distribution metadata: unrecognized or malformed field 'license-file'
# To solve this problem, we added license-files here. Refs: https://github.com/pypa/twine/issues/1216
[tool.setuptools]
packages = [
  "qlib",
]
license-files = []

[project.scripts]
qrun = "qlib.cli.run:run"

[tool.setuptools_scm]
local_scheme = "no-local-version"
version_scheme = "guess-next-dev"
write_to = "qlib/_version.py"
>>>>>>> 2e9a00a9
<|MERGE_RESOLUTION|>--- conflicted
+++ resolved
@@ -1,20 +1,4 @@
 [build-system]
-<<<<<<< HEAD
-requires = ["setuptools", "numpy", "Cython"]
-
-# configuration for black -l 120
-line-length = 120
-
-# configuration for lint flake8 implementing
-# on ruff lint
-# W503 == W504
-[tool.ruff.lint]
-ignore = ["E501","F541","E266","E402","E731","E203"]
-
-[tool.ruff.format]
-# automatically detecting appropriate line ending
-line-ending = "auto"
-=======
 requires = ["setuptools", "setuptools-scm", "cython", "numpy>=1.24.0"]
 build-backend = "setuptools.build_meta"
 
@@ -133,5 +117,4 @@
 [tool.setuptools_scm]
 local_scheme = "no-local-version"
 version_scheme = "guess-next-dev"
-write_to = "qlib/_version.py"
->>>>>>> 2e9a00a9
+write_to = "qlib/_version.py"