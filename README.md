--- conflicted
+++ resolved
@@ -11,11 +11,8 @@
 Recent released features
 | Feature | Status |
 | --                      | ------    |
-<<<<<<< HEAD
 | HIST and IGMTF models | :chart_with_upwards_trend: [Released](https://github.com/microsoft/qlib/pull/1040) on Apr 10, 2022 |
-=======
 | Qlib notebook tutorial | 📖 [Released](https://github.com/microsoft/qlib/pull/1037) on Apr 7, 2022 | 
->>>>>>> defd6758
 | Ibovespa index data | :rice: [Released](https://github.com/microsoft/qlib/pull/990) on Apr 6, 2022 |
 | Point-in-Time database | :hammer: [Released](https://github.com/microsoft/qlib/pull/343) on Mar 10, 2022 |
 | Arctic Provider Backend & Orderbook data example | :hammer: [Released](https://github.com/microsoft/qlib/pull/744) on Jan 17, 2022 |
